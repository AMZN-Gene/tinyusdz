cmake_minimum_required(VERSION 3.16)

set(TINYUSDZ_TARGET "tinyusdz") # TODO: drop `z`
set(TINYUSDZ_TARGET_STATIC "tinyusdz_static") # static lib is always built.
set(BUILD_TARGET_C "c-tinyusd")
set(BUILD_TARGET_PY "pytinyusd")
set(BUILD_TARGET_BLENDER_PY "tinyusd_blender")
set(TINYUSDZ_TEST_TARGET "test_tinyusdz")
set(TINYUSDZ_BENCHMARK_TARGET "benchmark_tinyusdz")

project(${TINYUSDZ_TARGET} C CXX)

# options
option(TINYUSDZ_USE_CCACHE "Use ccache for faster recompile." ON)
option(TINYUSDZ_BUILD_SHARED_LIBS "Build as dll?" ${BUILD_SHARED_LIBS})
option(TINYUSDZ_WITH_C_API "Enable C API." ON)
option(TINYUSDZ_BUILD_TESTS "Build tests" ON)
option(TINYUSDZ_BUILD_BENCHMARKS "Build some bechmark tests(e.g. internal C++ data structures)" OFF)
option(TINYUSDZ_BUILD_EXAMPLES
       "Build examples(but not all examples area built in `examples` folder)"
       ON)

option(TINYUSDZ_CXX_EXCEPTIONS "Enable/Disable C++ exceptions(default: Off)"
       OFF)

option(TINYUSDZ_WITH_JSON "Build with JSON serialization support" OFF)
option(TINYUSDZ_WITH_USDOBJ "Build with usdObj support(import wavefront .obj)"
       ON)
option(TINYUSDZ_WITH_USDVOX
       "Build with usdVox support(import MagicaVoxel .vox)" ON)
option(
  TINYUSDZ_WITH_OPENSUBDIV
  "Build with OpenSubdiv(osdCPU. if required, set `osd_DIR` to specify the path to your own OpenSubdiv)"
  ON)
# Use embedded version of OpenSubdiv code by default
set(osd_DIR ${PROJECT_SOURCE_DIR}/src/osd)

option(TINYUSDZ_WITH_AUDIO "Build with Audio support(WAV and MP3)" ON)

option(TINYUSDZ_WITH_PYTHON "Build with Python binding through nanobind" OFF)

option(TINYUSDZ_WITH_PXR_COMPAT_API "Build with pxr compatible API" ON)

option(
  TINYUSDZ_WITH_BLENDER_ADDON
  "Build with Python module for Blender(`TINYUSDZ_WITH_PYTHON` is force set to ON"
  OFF)

option(TINYUSDZ_USE_SYSTEM_ZLIB
       "Use system's zlib instead of miniz for TinyEXR/TIFF" OFF)

option(TINYUSDZ_PRODUCTION_BUILD
       "Build for production release(e.g. disables debug print, do not include full filepath in error messages)" OFF)

# -- modules --
option(TINYUSDZ_WITH_MODULE_USDA_READER "Build with USDA reader feature" ON)
option(TINYUSDZ_WITH_MODULE_USDA_WRITER "Build with USDA writer feature" ON)

# USDC(Crate binary) reader is mandatory in most situation, so this option is primarily for developer build.
option(TINYUSDZ_WITH_MODULE_USDC_READER "Build with USDC reader feature" ON)
option(TINYUSDZ_WITH_MODULE_USDC_WRITER "Build with USDC writer feature" ON)
# -------------


# -- TIFF --
option(TINYUSDZ_WITH_TIFF "Build with TIFF texture support" OFF)
# ----------

# -- EXR --
option(TINYUSDZ_WITH_EXR "Build with EXR HDR texture support" ON)
# ---------

# -- optional tool --
option(TINYUSDZ_WITH_TOOL_USDA_PARSER "Build with USDA parser program" ON)
# --------------

# -- For developers --
option(TINYUSDZ_COMPILE_TIME_TRACE "Add -ftime-trace to profile compilation time(clang only)" OFF)
# ---

# cmake modules
list(APPEND CMAKE_MODULE_PATH ${PROJECT_SOURCE_DIR}/cmake)
list(APPEND CMAKE_MODULE_PATH ${PROJECT_SOURCE_DIR}/cmake/sanitizers)
find_package(Sanitizers) # Address sanitizer (-DSANITIZE_ADDRESS=ON)

if(TINYUSDZ_WITH_EXR OR TINYUSDZ_WITH_TIFF)
  if(TINYUSDZ_USE_SYSTEM_ZLIB)
    find_package(ZLIB REQUIRED)
  endif()
endif()

if(TINYUSDZ_WITH_PYTHON)
  # nanobind requires C++17
  set(CMAKE_CXX_STANDARD 17)
else()
  # Require strict C++14 mode(e.g. `-std=c++14`)
  set(CMAKE_CXX_STANDARD 14)
endif()
set(CMAKE_CXX_STANDARD_REQUIRED ON)
set(CMAKE_CXX_EXTENSIONS OFF)

# [ccache]
if(TINYUSDZ_USE_CCACHE)
  if(MSVC)
    # No ccache support
  else()
    find_program(CCACHE_EXE ccache)
    if(CCACHE_EXE)

      message(STATUS "Use ccache : " ${CCACHE_EXE})
      # CMAKE_C_COMPILER_LAUNCHER = available from cmake 3.4+)
      if(CMAKE_C_COMPILER_LAUNCHER)
        set(CMAKE_C_COMPILER_LAUNCHER "${CMAKE_C_COMPILER_LAUNCHER}"
                                      "${CCACHE_EXE}")
      else()
        set(CMAKE_C_COMPILER_LAUNCHER "${CCACHE_EXE}")
      endif()

      if(CMAKE_CXX_COMPILER_LAUNCHER)
        set(CMAKE_CXX_COMPILER_LAUNCHER "${CMAKE_CXX_COMPILER_LAUNCHER}"
                                        "${CCACHE_EXE}")
      else()
        set(CMAKE_CXX_COMPILER_LAUNCHER "${CCACHE_EXE}")
      endif()

    endif(CCACHE_EXE)
  endif()
endif()

if(TINYUSDZ_WITH_BLENDER_ADDON)
  set(TINYUSDZ_WITH_PYTHON ON)
endif()

if(TINYUSDZ_WITH_PYTHON)

  # We build monolithic python module, so build libtinyusdz as a static library
  # with PIC enabled.
  set(CMAKE_POSITION_INDEPENDENT_CODE On)
  set(NB_SHARED
      OFF
      CACHE INTERNAL "")

<<<<<<< HEAD
  # workaround: find_package() does not work well inside of nanobind, so call it here.
  set(Python_FIND_FRAMEWORK LAST) # Prefer Brew/Conda to Apple framework python
=======
  # workaround: find_package() does not work well inside of nanobind(`Python3::Module` target won't defined), so call it here.
  # and target seems must be `Python3`, not `Python <VER>`
>>>>>>> a217bdc4
  find_package(
    Python3
    COMPONENTS Interpreter Development
    REQUIRED)

  message(STATUS "Python include dirs: " ${Python_INCLUDE_DIRS})
  message(STATUS "Python include dirs: " ${Python3_INCLUDE_DIRS})

  add_subdirectory(${PROJECT_SOURCE_DIR}/src/external/nanobind nanobind_build)
endif()

set(TINYUSDZ_SOURCES
    ${PROJECT_SOURCE_DIR}/src/tinyusdz.cc
    ${PROJECT_SOURCE_DIR}/src/ascii-parser.cc
    ${PROJECT_SOURCE_DIR}/src/usda-reader.cc
    ${PROJECT_SOURCE_DIR}/src/usdc-reader.cc
    ${PROJECT_SOURCE_DIR}/src/usda-writer.cc
    ${PROJECT_SOURCE_DIR}/src/usdc-writer.cc
    ${PROJECT_SOURCE_DIR}/src/crate-reader.cc
    ${PROJECT_SOURCE_DIR}/src/crate-format.cc
    ${PROJECT_SOURCE_DIR}/src/crate-writer.cc
    ${PROJECT_SOURCE_DIR}/src/crate-pprint.cc
    ${PROJECT_SOURCE_DIR}/src/prim-types.cc
    ${PROJECT_SOURCE_DIR}/src/primvar.cc
    ${PROJECT_SOURCE_DIR}/src/value-pprint.cc
    ${PROJECT_SOURCE_DIR}/src/value-types.cc
    ${PROJECT_SOURCE_DIR}/src/io-util.cc
    ${PROJECT_SOURCE_DIR}/src/image-loader.cc
    # usdMtlX has less dependency(tinyxml2), so add it to core component
    ${PROJECT_SOURCE_DIR}/src/usdMtlx.cc
    ${PROJECT_SOURCE_DIR}/src/usdObj.cc
    ${PROJECT_SOURCE_DIR}/src/image-loader.cc
    ${PROJECT_SOURCE_DIR}/src/pprinter.cc
    ${PROJECT_SOURCE_DIR}/src/tydra/tiny-render-data.cc
    )


if(TINYUSDZ_WITH_PXR_COMPAT_API)
  list(APPEND TINYUSDZ_SOURCES ${PROJECT_SOURCE_DIR}/src/pxr-compat.cc)
endif()

set(TINYUSDZ_C_API_SOURCES ${PROJECT_SOURCE_DIR}/src/c-tinyusd.cc)

set(TINYUSDZ_DEP_SOURCES
    ${PROJECT_SOURCE_DIR}/src/integerCoding.cpp
    ${PROJECT_SOURCE_DIR}/src/lz4-compression.cc
    ${PROJECT_SOURCE_DIR}/src/pxrLZ4/lz4.cpp
    ${PROJECT_SOURCE_DIR}/src/external/fpng.cpp
    ${PROJECT_SOURCE_DIR}/src/external/staticstruct.cc
    ${PROJECT_SOURCE_DIR}/src/external/tinyxml2/tinyxml2.cpp
    ${PROJECT_SOURCE_DIR}/src/external/string_id/string_id.cpp
    ${PROJECT_SOURCE_DIR}/src/external/string_id/error.cpp
    ${PROJECT_SOURCE_DIR}/src/external/string_id/generator.cpp
    ${PROJECT_SOURCE_DIR}/src/external/string_id/database.cpp
    #${PROJECT_SOURCE_DIR}/src/external/ryu/ryu/s2d.c
    #${PROJECT_SOURCE_DIR}/src/external/ryu/ryu/s2f.c
    )

# Disable SSE for a while, since -mpclmul required to use SSE feature of fpng.
set_source_files_properties(${PROJECT_SOURCE_DIR}/src/external/fpng.cpp
                            PROPERTIES COMPILE_DEFINITIONS "FPNG_NO_SSE=1")

if(TINYUSDZ_WITH_JSON)
  list(APPEND TINYUSDZ_DEP_SOURCES ${PROJECT_SOURCE_DIR}/src/usd-to-json.cc)
endif()

if(TINYUSDZ_WITH_USDOBJ)
  list(APPEND TINYUSDZ_DEP_SOURCES
       ${PROJECT_SOURCE_DIR}/src/external/tiny_obj_loader.cc)
endif()

if(TINYUSDZ_WITH_USDVOX)
  list(APPEND TINYUSDZ_DEP_SOURCES ${PROJECT_SOURCE_DIR}/src/usdVox.cc)
endif()

set(TINYUSDZ_PYTHON_BINDING_SOURCES
    ${PROJECT_SOURCE_DIR}/src/python-bindings.cc)

set(TINYUSDZ_BLENDER_PYTHON_BINDING_SOURCES
    ${PROJECT_SOURCE_DIR}/src/blender/bindings.cc)

if(TINYUSDZ_WITH_TIFF)
  if(TINYUSDZ_USE_SYSTEM_ZLIB)
    set_source_files_properties(
      ${PROJECT_SOURCE_DIR}/src/external/tiny_dng_loader.cc
      PROPERTIES COMPILE_DEFINITIONS "TINY_DNG_LOADER_USE_SYSTEM_ZLIB=1")
  else()
    set_source_files_properties(
      ${PROJECT_SOURCE_DIR}/src/external/tiny_dng_loader.cc
      PROPERTIES INCLUDE_DIRECTORIES ${PROJECT_SOURCE_DIR}/src/external)
  endif()

  list(APPEND TINYUSDZ_DEP_SOURCES
       ${PROJECT_SOURCE_DIR}/src/external/tinyexr.cc)
endif(TINYUSDZ_WITH_TIFF)

if(TINYUSDZ_WITH_EXR)
  if(TINYUSDZ_USE_SYSTEM_ZLIB)
    set_source_files_properties(
      ${PROJECT_SOURCE_DIR}/src/external/tinyexr.cc
      PROPERTIES COMPILE_DEFINITIONS "TINYEXR_USE_MINIZ=0")
  else()
    set_source_files_properties(
      ${PROJECT_SOURCE_DIR}/src/external/tinyexr.cc
      PROPERTIES INCLUDE_DIRECTORIES ${PROJECT_SOURCE_DIR}/src/external)
  endif()

  list(APPEND TINYUSDZ_DEP_SOURCES
       ${PROJECT_SOURCE_DIR}/src/external/tinyexr.cc)
endif(TINYUSDZ_WITH_EXR)

if(TINYUSDZ_WITH_TIFF OR TINYUSDZ_WITH_EXR)

  if(NOT TINYUSDZ_USE_SYSTEM_ZLIB)
    list(APPEND TINYUSDZ_DEP_SOURCES ${PROJECT_SOURCE_DIR}/src/external/miniz.c)

    # TODO: Set this only for clang, gcc
    set_source_files_properties(
      ${PROJECT_SOURCE_DIR}/src/external/miniz.c
      PROPERTIES COMPILE_DEFINITIONS "_LARGEFILE64_SOURCE=1")
  endif()

endif()

if(TINYUSDZ_WITH_OPENSUBDIV)

  # https://stackoverflow.com/questions/41700463/push-pop-a-cmake-variable
  function(ADD_OSD_LIB)

    set(NO_TUTORIALS
        ON
        CACHE INTERNAL "" FORCE)
    set(NO_EXAMPLES
        ON
        CACHE INTERNAL "" FORCE)
    set(NO_REGRESSION
        ON
        CACHE INTERNAL "" FORCE)
    set(NO_DOC
        ON
        CACHE INTERNAL "" FORCE)
    set(NO_OMP
        ON
        CACHE INTERNAL "" FORCE)
    set(NO_TBB
        ON
        CACHE INTERNAL "" FORCE)
    set(NO_CUDA
        ON
        CACHE INTERNAL "" FORCE)
    set(NO_OPENCL
        ON
        CACHE INTERNAL "" FORCE)
    set(NO_OPENGL
        ON
        CACHE INTERNAL "" FORCE)
    set(NO_TESTS
        ON
        CACHE INTERNAL "" FORCE)
    set(NO_GLTESTS
        ON
        CACHE INTERNAL "" FORCE)
    set(NO_GLFW
        ON
        CACHE INTERNAL "" FORCE)
    set(NO_PTEX
        ON
        CACHE INTERNAL "" FORCE)

    # CMakeLists of OSD package is problematic, so provide our own one.
    list(
      APPEND
      OSD_FAR_SOURCES
      ${osd_DIR}/opensubdiv/far/bilinearPatchBuilder.cpp
      ${osd_DIR}/opensubdiv/far/catmarkPatchBuilder.cpp
      ${osd_DIR}/opensubdiv/far/error.cpp
      ${osd_DIR}/opensubdiv/far/loopPatchBuilder.cpp
      ${osd_DIR}/opensubdiv/far/patchBasis.cpp
      ${osd_DIR}/opensubdiv/far/patchBuilder.cpp
      ${osd_DIR}/opensubdiv/far/patchDescriptor.cpp
      ${osd_DIR}/opensubdiv/far/patchMap.cpp
      ${osd_DIR}/opensubdiv/far/patchTable.cpp
      ${osd_DIR}/opensubdiv/far/patchTableFactory.cpp
      ${osd_DIR}/opensubdiv/far/ptexIndices.cpp
      ${osd_DIR}/opensubdiv/far/stencilTable.cpp
      ${osd_DIR}/opensubdiv/far/stencilTableFactory.cpp
      ${osd_DIR}/opensubdiv/far/stencilBuilder.cpp
      ${osd_DIR}/opensubdiv/far/topologyDescriptor.cpp
      ${osd_DIR}/opensubdiv/far/topologyRefiner.cpp
      ${osd_DIR}/opensubdiv/far/topologyRefinerFactory.cpp)

    # CPU only
    list(
      APPEND
      OSD_OSD_SOURCES
      ${osd_DIR}/opensubdiv/osd/cpuEvaluator.cpp
      ${osd_DIR}/opensubdiv/osd/cpuKernel.cpp
      ${osd_DIR}/opensubdiv/osd/cpuPatchTable.cpp
      ${osd_DIR}/opensubdiv/osd/cpuVertexBuffer.cpp)

    list(APPEND OSD_SDC_SOURCES ${osd_DIR}/opensubdiv/sdc/typeTraits.cpp
         ${osd_DIR}/opensubdiv/sdc/crease.cpp)

    list(
      APPEND
      OSD_VTR_SOURCES
      ${osd_DIR}/opensubdiv/vtr/fvarLevel.cpp
      ${osd_DIR}/opensubdiv/vtr/fvarRefinement.cpp
      ${osd_DIR}/opensubdiv/vtr/level.cpp
      ${osd_DIR}/opensubdiv/vtr/quadRefinement.cpp
      ${osd_DIR}/opensubdiv/vtr/refinement.cpp
      ${osd_DIR}/opensubdiv/vtr/sparseSelector.cpp
      ${osd_DIR}/opensubdiv/vtr/triRefinement.cpp)

    add_library(osd_cpu ${OSD_FAR_SOURCES} ${OSD_OSD_SOURCES})
    target_include_directories(osd_cpu PRIVATE ${osd_DIR})

  endfunction()

  add_osd_lib()
  list(APPEND TINYUSDZ_EXT_LIBRARIES osd_cpu)

  list(APPEND TINYUSDZ_SOURCES ${PROJECT_SOURCE_DIR}/src/subdiv.cc)

endif(TINYUSDZ_WITH_OPENSUBDIV)

if(TINYUSDZ_WITH_TIFF OR TINYUSDZ_WITH_EXR)
  if(TINYUSDZ_USE_SYSTEM_ZLIB)
    list(APPEND TINYUSDZ_EXT_LIBRARIES ZLIB::ZLIB)
  endif()
endif()

#
# -- target
#
add_library(${TINYUSDZ_TARGET_STATIC} STATIC
            ${TINYUSDZ_SOURCES} ${TINYUSDZ_DEP_SOURCES} ${TINYUSDZ_EXT_SOURCES})
add_sanitizers(${TINYUSDZ_TARGET_STATIC})

if(TINYUSDZ_BUILD_SHARED_LIBS)
  add_library(
    ${TINYUSDZ_TARGET} SHARED ${TINYUSDZ_SOURCES} ${TINYUSDZ_DEP_SOURCES}
                              ${TINYUSDZ_EXT_SOURCES})
  add_sanitizers(${TINYUSDZ_TARGET})

  set(TINYUSDZ_LIBS ${TINYUSDZ_TARGET_STATIC} ${TINYUSDZ_TARGET})
else()
  # static only
  set(TINYUSDZ_LIBS ${TINYUSDZ_TARGET_STATIC})
endif()

if(WIN32 AND TINYUSDZ_WITH_PXR_COMPAT_API)
  if(TINYUSDZ_BUILD_SHARED_LIBS)
    target_compile_definitions(${TINYUSDZ_TARGET} PRIVATE "PXR_DYNAMIC")
    target_compile_definitions(${TINYUSDZ_TARGET} PRIVATE "USD_EXPORTS")
  endif()

endif()

#
# -- common target props
#
foreach(TINYUSDZ_LIB_TARGET ${TINYUSDZ_LIBS})

  if(TINYUSDZ_PRODUCTION_BUILD)
    target_compile_definitions(${TINYUSDZ_LIB_TARGET}
                               PRIVATE "TINYUSDZ_PRODUCTION_BUILD")
  endif()

  # default = enable module, so invert definition
  if (NOT TINYUSDZ_WITH_MODULE_USDA_READER)
    target_compile_definitions(${TINYUSDZ_LIB_TARGET}
                               PRIVATE "TINYUSDZ_DISABLE_MODULE_USDA_READER")
  endif()

  if (NOT TINYUSDZ_WITH_MODULE_USDA_WRITER)
    target_compile_definitions(${TINYUSDZ_LIB_TARGET}
                               PRIVATE "TINYUSDZ_DISABLE_MODULE_USDA_WRITER")
  endif()

  if (NOT TINYUSDZ_WITH_MODULE_USDC_READER)
    target_compile_definitions(${TINYUSDZ_LIB_TARGET}
                               PRIVATE "TINYUSDZ_DISABLE_MODULE_USDC_READER")
  endif()

  if (NOT TINYUSDZ_WITH_MODULE_USDC_WRITER)
    target_compile_definitions(${TINYUSDZ_LIB_TARGET}
                               PRIVATE "TINYUSDZ_DISABLE_MODULE_USDC_WRITER")
  endif()


  target_include_directories(${TINYUSDZ_LIB_TARGET}
                             PRIVATE ${PROJECT_SOURCE_DIR}/src)
  #target_include_directories(${TINYUSDZ_LIB_TARGET}
  #                           PRIVATE ${PROJECT_SOURCE_DIR}/src/external/ryu/)
  target_include_directories(${TINYUSDZ_LIB_TARGET}
                             PRIVATE ${PROJECT_SOURCE_DIR}/src/external/fast_float/include)

  target_include_directories(
    ${TINYUSDZ_LIB_TARGET} PRIVATE ${PROJECT_SOURCE_DIR}/src/external/jsonhpp/)

  #if(TINYUSDZ_WITH_JSON)
  #  target_include_directories(
  #    ${TINYUSDZ_LIB_TARGET}
  #    PRIVATE ${PROJECT_SOURCE_DIR}/src/external/jsonhpp/)
  #endif()

  if(TINYUSDZ_WITH_USDOBJ)
    target_compile_definitions(${TINYUSDZ_LIB_TARGET}
                               PRIVATE "TINYUSDZ_USE_USDOBJ")
  endif()

  if(TINYUSDZ_WITH_USDVOX)
    target_compile_definitions(${TINYUSDZ_LIB_TARGET}
                               PRIVATE "TINYUSDZ_USE_USDVOX")
  endif()

  target_link_libraries(${TINYUSDZ_LIB_TARGET} ${TINYUSDZ_EXT_LIBRARIES}
                        ${CMAKE_DL_LIBS})

  if(IOS)
    target_compile_definitions(${TINYUSDZ_LIB_TARGET}
                               PRIVATE "TINYUSDZ_BUILD_IOS")
  endif()

  if(TINYUSDZ_WITH_TIFF)
    target_compile_definitions(${TINYUSDZ_LIB_TARGET}
                               PRIVATE "TINYUSDZ_SUPPORT_TIFF")
  endif(TINYUSDZ_WITH_TIFF)

  if(TINYUSDZ_WITH_EXR)
    target_compile_definitions(${TINYUSDZ_LIB_TARGET}
                               PRIVATE "TINYUSDZ_SUPPORT_EXR")
  endif(TINYUSDZ_WITH_EXR)

  if(TINYUSDZ_WITH_AUDIO)
    target_compile_definitions(${TINYUSDZ_LIB_TARGET}
                               PRIVATE "TINYUSDZ_SUPPORT_AUDIO")
  endif(TINYUSDZ_WITH_AUDIO)

  if(TINYUSDZ_WITH_OPENSUBDIV)
    target_include_directories(${TINYUSDZ_LIB_TARGET} PRIVATE ${osd_DIR})
    target_compile_definitions(${TINYUSDZ_LIB_TARGET}
                               PRIVATE "TINYUSDZ_USE_OPENSUBDIV")
  endif(TINYUSDZ_WITH_OPENSUBDIV)

  if(NOT TINYUSDZ_CXX_EXCEPTIONS)
    if(MSVC)
      target_compile_options(${TINYUSDZ_LIB_TARGET} PRIVATE /EHs-c-)
    else()
      target_compile_options(${TINYUSDZ_LIB_TARGET} PRIVATE -fno-exceptions)
    endif()
  endif()

endforeach()

# Increase warning level for clang.
if(CMAKE_CXX_COMPILER_ID MATCHES "Clang")

  set(TUSDZ_COMPILE_FLAGS "-Weverything -Werror -Wno-padded -Wno-c++98-compat-pedantic -Wno-documentation -Wno-unused-member-function")

  if (TINYUSDZ_COMPILE_TIME_TRACE)
    set(TUSDZ_COMPILE_FLAGS "${TUSDZ_COMPILE_FLAGS} -ftime-trace ")
  endif ()

  set_source_files_properties(
    ${TINYUSDZ_SOURCES}
    PROPERTIES
      COMPILE_FLAGS ${TUSDZ_COMPILE_FLAGS}
  )

endif()

if(TINYUSDZ_WITH_C_API)
  # TODO: dll version
  add_library(${BUILD_TARGET_C} STATIC ${TINYUSDZ_C_API_SOURCES})
  target_link_libraries(${BUILD_TARGET_C} PRIVATE ${TINYUSDZ_TARGET_STATIC})
endif()

if(TINYUSDZ_WITH_PYTHON AND (NOT TINYUSDZ_WITH_BLENDER_ADDON))

  # build monolithic .dll
  nanobind_add_module(${BUILD_TARGET_PY} ${TINYUSDZ_PYTHON_BINDING_SOURCES})
  add_sanitizers(${BUILD_TARGET_PY})
  target_link_libraries(${BUILD_TARGET_PY} PRIVATE ${TINYUSDZ_TARGET_STATIC})

  # copy python binding .so file to python/
  add_custom_command(
    TARGET ${BUILD_TARGET_PY}
    POST_BUILD
    COMMAND "${CMAKE_COMMAND}" -E copy "$<TARGET_FILE:${BUILD_TARGET_PY}>"
            "${CMAKE_SOURCE_DIR}/python/$<TARGET_FILE_NAME:${BUILD_TARGET_PY}>"
    COMMENT "copying python module file to python/"
    VERBATIM)

endif()

if(TINYUSDZ_WITH_TOOL_USDA_PARSER AND TINYUSDZ_WITH_MODULE_USDA_READER)
  add_executable(usda_parser
                 ${CMAKE_CURRENT_SOURCE_DIR}/sandbox/usda/parser-main.cc)
  add_sanitizers(usda_parser)
  target_include_directories(usda_parser PRIVATE ${PROJECT_SOURCE_DIR}/src/)
  target_link_libraries(usda_parser PRIVATE ${TINYUSDZ_TARGET_STATIC})
endif()

if(TINYUSDZ_WITH_BLENDER_ADDON)
  pybind11_add_module(${BUILD_TARGET_BLENDER_PY}
                      ${TINYUSDZ_BLENDER_PYTHON_BINDING_SOURCES})
  add_sanitizers(${BUILD_TARGET_BLENDER_PY})

  # For Python.h header files. Assume Blender 2.93 LTS(Python 3.9)
  target_include_directories(
    ${BUILD_TARGET_BLENDER_PY}
    PRIVATE ${PROJECT_SOURCE_DIR}/src/blender/python3.9/Include)

endif()

if(TINYUSDZ_BUILD_EXAMPLES)
  add_subdirectory(examples/simple_usdz_dump)
  if (TINYUSDZ_WITH_MODULE_USDA_WRITER)
    add_subdirectory(examples/save_usda)
  endif()
endif(TINYUSDZ_BUILD_EXAMPLES)

if(TINYUSDZ_BUILD_BENCHMARKS)

  #
  # Standalone benchmark exe.
  #
  set(TINYUSDZ_BENCH_SOURCES ${PROJECT_SOURCE_DIR}/benchmarks/benchmark-main.cc)

  add_executable(${TINYUSDZ_BENCHMARK_TARGET} ${TINYUSDZ_BENCH_SOURCES})
  add_sanitizers(${TINYUSDZ_BENCHMARK_TARGET})

  target_include_directories(${TINYUSDZ_BENCHMARK_TARGET} PRIVATE ${PROJECT_SOURCE_DIR}/src
                                                    ${PROJECT_SOURCE_DIR}/bencharks)
  target_link_libraries(${TINYUSDZ_BENCHMARK_TARGET} PRIVATE ${TINYUSDZ_TARGET_STATIC})

  if(TINYUSDZ_WITH_OPENSUBDIV)
    target_compile_definitions(${TINYUSDZ_BENCHMARK_TARGET} PRIVATE "TINYUSDZ_USE_OPENSUBDIV")
  endif(TINYUSDZ_WITH_OPENSUBDIV)

endif(TINYUSDZ_BUILD_BENCHMARKS)

# [VisualStudio]
if(WIN32)
  # Set ${TINYUSDZ_TARGET_STATIC} as a startup project for VS IDE
  set_property(DIRECTORY PROPERTY VS_STARTUP_PROJECT ${TINYUSDZ_TARGET_STATIC})

  # For easier debugging in VS IDE(cmake 3.8.0 or later required) Set working
  # directory to ${TINYUSDZ_TARGET_STATIC} git repo root.
  if(CMAKE_VERSION VERSION_GREATER 3.8.0)
    set_target_properties(
      ${TINYUSDZ_TARGET_STATIC} PROPERTIES VS_DEBUGGER_WORKING_DIRECTORY
                                           "${CMAKE_CURRENT_SOURCE_DIR}")
  endif()
endif()

if(TINYUSDZ_BUILD_TESTS)

  enable_testing()

  #
  # Standalone tester
  #
  set(TINYUSDZ_TEST_SOURCES ${PROJECT_SOURCE_DIR}/tests/test-main.cc)

  add_executable(${TINYUSDZ_TEST_TARGET} ${TINYUSDZ_TEST_SOURCES})
  add_sanitizers(${TINYUSDZ_TEST_TARGET})

  target_include_directories(${TINYUSDZ_TEST_TARGET} PRIVATE ${PROJECT_SOURCE_DIR}/src
                                                    ${PROJECT_SOURCE_DIR}/tests)
  target_link_libraries(${TINYUSDZ_TEST_TARGET} PRIVATE ${TINYUSDZ_TARGET_STATIC})

  if(TINYUSDZ_WITH_OPENSUBDIV)
    target_compile_definitions(${TINYUSDZ_TEST_TARGET} PRIVATE "TINYUSDZ_USE_OPENSUBDIV")
  endif(TINYUSDZ_WITH_OPENSUBDIV)

  #
  # unit tester
  #
  add_subdirectory(${PROJECT_SOURCE_DIR}/tests/unit)

  #
  # USDA parser tester
  #
  if(TINYUSDZ_WITH_TOOL_USDA_PARSER AND TINYUSDZ_WITH_MODULE_USDA_READER)
    add_test(
      NAME usda-parser-unit-test
      COMMAND python ${PROJECT_SOURCE_DIR}/tests/usda/unit-runner.py --app
              "$<TARGET_FILE:usda_parser>" --basedir "${PROJECT_SOURCE_DIR}")
  endif()

endif(TINYUSDZ_BUILD_TESTS)

# [VisualStudio]
if(WIN32)
  # Set ${TINYUSDZ_TARGET_STATIC} as a startup project for VS IDE
  set_property(DIRECTORY PROPERTY VS_STARTUP_PROJECT ${TINYUSDZ_TARGET_STATIC})

  # For easier debugging in VS IDE(cmake 3.8.0 or later required) Set working
  # directory to ${TINYUSDZ_TARGET_STATIC} git repo root.
  if(CMAKE_VERSION VERSION_GREATER 3.8.0)
    set_target_properties(
      ${TINYUSDZ_TARGET_STATIC} PROPERTIES VS_DEBUGGER_WORKING_DIRECTORY
                                           "${CMAKE_CURRENT_SOURCE_DIR}")
  endif()
endif()<|MERGE_RESOLUTION|>--- conflicted
+++ resolved
@@ -140,20 +140,16 @@
       OFF
       CACHE INTERNAL "")
 
-<<<<<<< HEAD
-  # workaround: find_package() does not work well inside of nanobind, so call it here.
+  # workaround: find_package() does not work well inside of nanobind(`Python3::Module` target won't defined), so call it here.
+  # and use `FindPython3`, not `FindPython`
   set(Python_FIND_FRAMEWORK LAST) # Prefer Brew/Conda to Apple framework python
-=======
-  # workaround: find_package() does not work well inside of nanobind(`Python3::Module` target won't defined), so call it here.
-  # and target seems must be `Python3`, not `Python <VER>`
->>>>>>> a217bdc4
   find_package(
     Python3
     COMPONENTS Interpreter Development
     REQUIRED)
 
-  message(STATUS "Python include dirs: " ${Python_INCLUDE_DIRS})
-  message(STATUS "Python include dirs: " ${Python3_INCLUDE_DIRS})
+  #message(STATUS "Python include dirs: " ${Python_INCLUDE_DIRS})
+  #message(STATUS "Python include dirs: " ${Python3_INCLUDE_DIRS})
 
   add_subdirectory(${PROJECT_SOURCE_DIR}/src/external/nanobind nanobind_build)
 endif()
