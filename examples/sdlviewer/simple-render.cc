--- conflicted
+++ resolved
@@ -3,7 +3,8 @@
 #include <cassert>
 #include <thread>
 
-// tinyusdz Tydra
+// tinyusdz & Tydra
+#include "io-util.hh"
 #include "tydra/render-data.hh"
 
 //
@@ -840,15 +841,32 @@
   return true;
 }
 
-<<<<<<< HEAD
-bool RenderScene::SetupFromUSDFile(const std::string &usd_filename) {
+bool RTRenderScene::SetupFromUSDFile(const std::string &usd_filename) {
+
+  if (!tinyusdz::IsUSD(usd_filename)) {
+    std::cerr << "File not found or not a USD file: " << usd_filename << "\n";
+    return false;
+  }
+
+  std::string warn, err;
+  tinyusdz::Stage stage;
+  bool ret = tinyusdz::LoadUSDFromFile(usd_filename, &stage, &warn, &err);
+  if (warn.size()) {
+    std::cout << "WARN: " << warn << "\n";
+  }
+
+  if (!ret) {
+    std::cerr << "USD load error: " << err << "\n";
+    return false;
+  }
+
+  warn.clear();
 
 	// Convert USD Scene(Stage) to Vulkan-friendly scene data using TinyUSDZ Tydra
 	tinyusdz::tydra::RenderScene render_scene;
 	tinyusdz::tydra::RenderSceneConverter converter;
   tinyusdz::tydra::RenderSceneConverterEnv env(stage);
 
-  std::string warn, err;
 
   bool is_usdz = tinyusdz::IsUSDZ(usd_filename);
 
@@ -869,7 +887,7 @@
       // Setup AssetResolutionResolver to read a asset(file) from memory.
       if (!tinyusdz::ReadUSDZAssetInfoFromFile(usd_filename, &usdz_asset, &warn, &err  )) {
         std::cerr << "Failed to read USDZ assetInfo from file: " << err << "\n";
-        return;
+        return false;
       }
 
       if (warn.size()) {
@@ -881,7 +899,7 @@
       // NOTE: Pointer address of usdz_asset must be valid until the call of RenderSce  neConverter::ConvertToRenderScene.
       if (!tinyusdz::SetupUSDZAssetResolution(arr, &usdz_asset)) {
         std::cerr << "Failed to setup AssetResolution for USDZ asset\n";
-        return;
+        return false;
       };
 
       env.asset_resolver = arr;
@@ -891,19 +909,16 @@
     }
 
 			env.timecode = tinyusdz::value::TimeCode::Default();
-			bool ret = converter.ConvertToRenderScene(env, &render_scene);
+			ret = converter.ConvertToRenderScene(env, &render_scene);
 			if (!ret) {
 				std::cerr << "Failed to convert USD Stage to RenderScene: \n" << converter.GetError() << "\n";
-				return;
+				return false;
 			}
 
 			if (converter.GetWarning().size()) {
 				std::cout << "ConvertToRenderScene warn: " << converter.GetWarning() << "\n";
 			}
 
-=======
-bool RTRenderScene::Setup() {
->>>>>>> 2bc89c5b
   //
   // Construct scene
   //
