<<<<<<< HEAD
#include <cassert>

=======
#include "simple-render.hh"

#include <atomic>
#include <thread>

#include "nanort.h"
>>>>>>> af8261e9
#include "nanosg.h"

// common
#include "matrix.h"
#include "trackball.h"

const float kPI = 3.141592f;

typedef nanort::real3<float> float3;

namespace example {

inline float3 Lerp3(float3 v0, float3 v1, float3 v2, float u, float v) {
  return (1.0f - u - v) * v0 + u * v1 + v * v2;
}

inline void CalcNormal(float3& N, float3 v0, float3 v1, float3 v2) {
  float3 v10 = v1 - v0;
  float3 v20 = v2 - v0;

  N = vcross(v10, v20);
  N = vnormalize(N);
}

// Trianglate mesh
bool ConvertToRenderMesh(const tinyusdz::GeomMesh& mesh, DrawGeomMesh* dst) {
  // vertex points
  // should be vec3f
  dst->vertices = mesh.points.buffer.GetAsVec3fArray();
  if (dst->vertices.size() != (mesh.GetNumPoints() * 3)) {
    return false;
  }

  std::vector<float> facevarying_normals;
  if (!mesh.GetFacevaryingNormals(&facevarying_normals)) {
    return false;
  }

  // Triangulate mesh

  // Make facevarying indices
  // TODO(LTE): Make facevarying normal, uvs, ...
  {
    size_t face_offset = 0;
    for (size_t fid = 0; fid < mesh.faceVertexCounts.size(); fid++) {
      int f_count = mesh.faceVertexCounts[fid];

      assert(f_count >= 3);

      if (f_count == 3) {
        for (size_t f = 0; f < f_count; f++) {
          dst->facevarying_indices.push_back(
              mesh.faceVertexIndices[face_offset + f]);
        }
      } else {
        // Simple triangulation with triangle-fan decomposition
        for (size_t f = 0; f < f_count - 2; f++) {
          size_t f0 = 0;
          size_t f1 = f;
          size_t f2 = f + 1;

          dst->facevarying_indices.push_back(
              mesh.faceVertexIndices[face_offset + f0]);
          dst->facevarying_indices.push_back(
              mesh.faceVertexIndices[face_offset + f1]);
          dst->facevarying_indices.push_back(
              mesh.faceVertexIndices[face_offset + f2]);
        }
      }

      face_offset += f_count;
    }
  }
}

void BuildCameraFrame(float3* origin, float3* corner, float3* u, float3* v,
                      const float quat[4], float eye[3], float lookat[3],
                      float up[3], float fov, int width, int height) {
  float e[4][4];

  Matrix::LookAt(e, eye, lookat, up);

  float r[4][4];
  build_rotmatrix(r, quat);

  float3 lo;
  lo[0] = lookat[0] - eye[0];
  lo[1] = lookat[1] - eye[1];
  lo[2] = lookat[2] - eye[2];
  float dist = vlength(lo);

  float dir[3];
  dir[0] = 0.0;
  dir[1] = 0.0;
  dir[2] = dist;

  Matrix::Inverse(r);

  float rr[4][4];
  float re[4][4];
  float zero[3] = {0.0f, 0.0f, 0.0f};
  float localUp[3] = {0.0f, 1.0f, 0.0f};
  Matrix::LookAt(re, dir, zero, localUp);

  // translate
  re[3][0] += eye[0];  // 0.0; //lo[0];
  re[3][1] += eye[1];  // 0.0; //lo[1];
  re[3][2] += (eye[2] - dist);

  // rot -> trans
  Matrix::Mult(rr, r, re);

  float m[4][4];
  for (int j = 0; j < 4; j++) {
    for (int i = 0; i < 4; i++) {
      m[j][i] = rr[j][i];
    }
  }

  float vzero[3] = {0.0f, 0.0f, 0.0f};
  float eye1[3];
  Matrix::MultV(eye1, m, vzero);

  float lookat1d[3];
  dir[2] = -dir[2];
  Matrix::MultV(lookat1d, m, dir);
  float3 lookat1(lookat1d[0], lookat1d[1], lookat1d[2]);

  float up1d[3];
  Matrix::MultV(up1d, m, up);

  float3 up1(up1d[0], up1d[1], up1d[2]);

  // absolute -> relative
  up1[0] -= eye1[0];
  up1[1] -= eye1[1];
  up1[2] -= eye1[2];
  // printf("up1(after) = %f, %f, %f\n", up1[0], up1[1], up1[2]);

  // Use original up vector
  // up1[0] = up[0];
  // up1[1] = up[1];
  // up1[2] = up[2];

  {
    float flen =
        (0.5f * (float)height / tanf(0.5f * (float)(fov * kPI / 180.0f)));
    float3 look1;
    look1[0] = lookat1[0] - eye1[0];
    look1[1] = lookat1[1] - eye1[1];
    look1[2] = lookat1[2] - eye1[2];
    // vcross(u, up1, look1);
    // flip
    (*u) = nanort::vcross(look1, up1);
    (*u) = vnormalize((*u));

    (*v) = vcross(look1, (*u));
    (*v) = vnormalize((*v));

    look1 = vnormalize(look1);
    look1[0] = flen * look1[0] + eye1[0];
    look1[1] = flen * look1[1] + eye1[1];
    look1[2] = flen * look1[2] + eye1[2];
    (*corner)[0] = look1[0] - 0.5f * (width * (*u)[0] + height * (*v)[0]);
    (*corner)[1] = look1[1] - 0.5f * (width * (*u)[1] + height * (*v)[1]);
    (*corner)[2] = look1[2] - 0.5f * (width * (*u)[2] + height * (*v)[2]);

    (*origin)[0] = eye1[0];
    (*origin)[1] = eye1[1];
    (*origin)[2] = eye1[2];
  }
}

bool Render(const RenderScene& scene, const Camera& cam, AOV* output) {
  int width = output->width;
  int height = output->height;

  float eye[3] = {cam.eye[0], cam.eye[1], cam.eye[2]};
  float look_at[3] = {cam.look_at[0], cam.look_at[1], cam.look_at[2]};
  float up[3] = {cam.up[0], cam.up[1], cam.up[2]};
  float fov = cam.fov;
  float3 origin, corner, u, v;
  BuildCameraFrame(&origin, &corner, &u, &v, cam.quat, eye, look_at, up, fov,
                   width, height);

  std::vector<std::thread> workers;
  std::atomic<int> i(0);

  uint32_t num_threads = std::max(1U, std::thread::hardware_concurrency());

  // auto startT = std::chrono::system_clock::now();

  for (auto t = 0; t < num_threads; t++) {
    workers.emplace_back(std::thread([&, t]() {
      int y = 0;
      while ((y = i++) < height) {
        for (int x = 0; x < width; x++) {
          nanort::Ray<float> ray;
          ray.org[0] = origin[0];
          ray.org[1] = origin[1];
          ray.org[2] = origin[2];

          float3 dir;

          float u0 = 0.5f;
          float u1 = 0.5f;

          dir = corner + (float(x) + u0) * u + (float(height - y - 1) + u1) * v;

          dir = vnormalize(dir);
          ray.dir[0] = dir[0];
          ray.dir[1] = dir[1];
          ray.dir[2] = dir[2];

          size_t pixel_idx = y * width + x;

          // HACK
          output->rgb[3 * pixel_idx + 0] = ray.dir[0];
          output->rgb[3 * pixel_idx + 1] = ray.dir[1];
          output->rgb[3 * pixel_idx + 2] = ray.dir[2];
        }
      }
    }));
  }

  for (auto &th : workers) {
    th.join();
  }

  // auto endT = std::chrono::system_clock::now();

  return true;
}

}  // namespace example<|MERGE_RESOLUTION|>--- conflicted
+++ resolved
@@ -1,14 +1,11 @@
-<<<<<<< HEAD
 #include <cassert>
 
-=======
 #include "simple-render.hh"
 
 #include <atomic>
 #include <thread>
 
 #include "nanort.h"
->>>>>>> af8261e9
 #include "nanosg.h"
 
 // common
