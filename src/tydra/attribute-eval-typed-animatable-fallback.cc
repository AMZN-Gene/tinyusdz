// SPDX-License-Identifier: Apache 2.0
// Copyright 2022-Present Light Transport Entertainment, Inc.
//
#include "attribute-eval.hh"
#include "scene-access.hh"

#include "common-macros.inc"
#include "pprinter.hh"
#include "tiny-format.hh"
#include "value-pprint.hh"

namespace tinyusdz {
namespace tydra {

// For PUSH_ERROR_AND_RETURN
#define PushError(msg) \
  if (err) {           \
    (*err) +=  msg;     \
  }


template<typename T>
bool EvaluateTypedAttributeImpl(
    const tinyusdz::Stage &stage, const TypedAttributeWithFallback<Animatable<T>> &attr,
    const std::string &attr_name,
    T *value,
    std::string *err,
    const double t, const value::TimeSampleInterpolationType tinterp)
{

  if (attr.has_value()) {
    return attr.get_value(value);
  } if (attr.has_connections()) {
    // Follow connection target Path(singple targetPath only).
    std::vector<Path> pv = attr.connections();
    if (pv.empty()) {
      PUSH_ERROR_AND_RETURN(fmt::format("Connection targetPath is empty for Attribute {}.", attr_name));
    }

    if (pv.size() > 1) {
      PUSH_ERROR_AND_RETURN(
          fmt::format("Multiple targetPaths assigned to .connection for Attribute {}.", attr_name));
    }

    auto target = pv[0];

    std::string targetPrimPath = target.prim_part();
    std::string targetPrimPropName = target.prop_part();
    DCOUT("connection targetPath : " << target << "(Prim: " << targetPrimPath
                                     << ", Prop: " << targetPrimPropName
                                     << ")");

    auto targetPrimRet =
        stage.GetPrimAtPath(Path(targetPrimPath, /* prop */ ""));
    if (targetPrimRet) {
      // Follow the connetion
      const Prim *targetPrim = targetPrimRet.value();

      std::string abs_path = target.full_path_name();

      TerminalAttributeValue attr_value;

      bool ret = EvaluateAttribute(stage, *targetPrim, targetPrimPropName,
                                   &attr_value, err, t, tinterp);

      if (!ret) {
        return false;
      }

      if (const auto pav = attr_value.as<T>()) {
        (*value) = (*pav);
        return true;
      } else {
        PUSH_ERROR_AND_RETURN(
            fmt::format("Attribute of Connection targetPath has different type `{}. Expected `{}`. Attribute `{}`.", attr_value.type_name(), value::TypeTraits<T>::type_name(), attr_name));
      }


    } else {
      PUSH_ERROR_AND_RETURN(targetPrimRet.error());
    }
  } else if (attr.is_blocked()) {
      PUSH_ERROR_AND_RETURN(
          fmt::format("Attribute `{}` is ValueBlocked(None).", attr_name));
  } else {
      PUSH_ERROR_AND_RETURN(
          fmt::format("Internal error. Invalid TypedAttributeWithFallback<Animatable<{}>>.", value::TypeTraits<T>::type_name()));

  }

  return false;
}


namespace {

// Convert TypedAttribute Connection to Attribute Connection.
// If TypedAttribute has value, return Attribute with empty value.
// TODO: make error when Attribute is not 'connection'.
template<typename T>
Attribute ToAttributeConnection(
  const TypedAttributeWithFallback<Animatable<T>> &input)
{
  Attribute attr;
  if (input.is_blocked()) {
    attr.set_blocked(true);
    attr.variability() = Variability::Varying;
  } else if (input.is_value_empty()) {
    // empty = set type info only
    attr.set_type_name(value::TypeTraits<T>::type_name());
    attr.variability() = Variability::Varying;

  } else if (input.is_connection()) {

    attr.set_connections(input.connections());

  } else{
    attr.set_type_name(value::TypeTraits<T>::type_name());
    attr.variability() = Variability::Varying;
  }

  return attr;
}

} // namespace

template<typename T>
bool EvaluateTypedAnimatableAttribute(
    const tinyusdz::Stage &stage, const TypedAttributeWithFallback<Animatable<T>> &tattr,
    const std::string &attr_name,
    T *value_out,
    std::string *err,
    const double t,
    const value::TimeSampleInterpolationType tinterp) {

  if (!value_out) {
    PUSH_ERROR_AND_RETURN("`value_out` param is nullptr.");
  }

  if (tattr.is_blocked()) {
    if (err) {
      (*err) += "Attribute is Blocked.\n";
    }
    return false;
  } else if (tattr.has_value()) {
    const Animatable<T> &value = tattr.get_value();
    T v;
    if (value.get(t, &v, tinterp)) {
      return true;
    } else {
      if (err) {
        (*err) += fmt::format("Failed to get TypedAnimatableAttribute value: {} \n", attr_name);
      }
      return false;
    }
  } else if (tattr.is_value_empty()) {
    if (err) {
      (*err) += "Attribute value is empty.\n";
    }
    return false;
  } else if (tattr.has_connections()) {

    // Follow targetPath
    Attribute attr = ToAttributeConnection(tattr);

    //std::set<std::string> visited_paths;

    TerminalAttributeValue value;
    bool ret = EvaluateAttribute(stage, attr, attr_name, &value, err,
                                 value::TimeCode::Default(), value::TimeSampleInterpolationType::Held);

    if (!ret) {
      return false;
    }

    if (auto pv = value.as<T>()) {
      (*value_out) = *pv;
      return true;
    }

    if (err) {
      (*err) += fmt::format("Type mismatch. Value producing attribute has type {}, but requested type is {}[]. Attribute: {}", value.type_name(), value::TypeTraits<T>::type_name(), attr_name);
    }

  } else {
<<<<<<< HEAD
    const Animatable<T> &value = tattr.get_value();
    T v;
    if (value.get(t, &v, tinterp)) {
      return true;
    } else {
      if (err) {
        (*err) += fmt::format("Failed to get TypedAnimatableAttribute value: {} \n", attr_name);
      }
      return false;
    }
  }
  return false;
}

template<>
bool EvaluateTypedAnimatableAttribute(
    const tinyusdz::Stage &stage, const TypedAttributeWithFallback<Animatable<std::string>> &tattr,
    const std::string &attr_name,
    std::string *value_out,
    std::string *err,
    const double t,
    const value::TimeSampleInterpolationType tinterp) {

  if (!value_out) {
    PUSH_ERROR_AND_RETURN("`value_out` param is nullptr.");
  }

  if (tattr.is_blocked()) {
    if (err) {
      (*err) += "Attribute is Blocked.\n";
    }
    return false;
  } else if (tattr.is_value_empty()) {
    if (err) {
      (*err) += "Attribute value is empty.\n";
    }
    return false;
  } else if (tattr.is_connection()) {

    // Follow targetPath
    Attribute attr = ToAttributeConnection(tattr);

    //std::set<std::string> visited_paths;

    TerminalAttributeValue value;
    bool ret = EvaluateAttribute(stage, attr, attr_name, &value, err,
                                 value::TimeCode::Default(), value::TimeSampleInterpolationType::Held);

    if (!ret) {
      return false;
    }

    if (auto pv = value.as<std::string>()) {
      (*value_out) = *pv;
      return true;
    }

    // Allow `token` typed value in the attribute of targetPath.
    if (auto pv = value.as<value::token>()) {
      // TODO: report an warninig.
      (*value_out) = pv->str();
      return true;
    }
=======
>>>>>>> 00905bf2

    if (err) {
      (*err) += fmt::format("Type mismatch. Value producing attribute has type {}, but requested type is {}[]. Attribute: {}", value.type_name(), value::TypeTraits<std::string>::type_name(), attr_name);
    }

  } else {
    const Animatable<std::string> &value = tattr.get_value();
    std::string v;
    if (value.get(t, &v, tinterp)) {
      return true;
    } else {
      if (err) {
        (*err) += fmt::format("Failed to get TypedAnimatableAttribute value: {} \n", attr_name);
      }
      return false;
    }

  }
  return false;
}

// template instanciations
#define EVALUATE_TYPED_ATTRIBUTE_INSTANCIATE(__ty) \
template bool EvaluateTypedAnimatableAttribute(const tinyusdz::Stage &stage, const TypedAttributeWithFallback<Animatable<__ty>> &attr, const std::string &attr_name, __ty *value, std::string *err, const double t, const value::TimeSampleInterpolationType tinterp);

APPLY_FUNC_TO_VALUE_TYPES_NO_STRING(EVALUATE_TYPED_ATTRIBUTE_INSTANCIATE)

#undef EVALUATE_TYPED_ATTRIBUTE_INSTANCIATE


}  // namespace tydra
}  // namespace tinyusdz<|MERGE_RESOLUTION|>--- conflicted
+++ resolved
@@ -183,16 +183,8 @@
     }
 
   } else {
-<<<<<<< HEAD
-    const Animatable<T> &value = tattr.get_value();
-    T v;
-    if (value.get(t, &v, tinterp)) {
-      return true;
-    } else {
-      if (err) {
-        (*err) += fmt::format("Failed to get TypedAnimatableAttribute value: {} \n", attr_name);
-      }
-      return false;
+    if (err) {
+      (*err) += fmt::format("Unsupported/Invalid TypedAnimatableAttribute value: {}", attr_name);
     }
   }
   return false;
@@ -221,7 +213,19 @@
       (*err) += "Attribute value is empty.\n";
     }
     return false;
-  } else if (tattr.is_connection()) {
+  } else if (tattr.has_value()) {
+    const Animatable<std::string> &value = tattr.get_value();
+    std::string v;
+    if (value.get(t, &v, tinterp)) {
+      return true;
+    } else {
+      if (err) {
+        (*err) += fmt::format("Failed to get TypedAnimatableAttribute value: {} \n", attr_name);
+      }
+      return false;
+    }
+
+  } else if (tattr.has_connections()) {
 
     // Follow targetPath
     Attribute attr = ToAttributeConnection(tattr);
@@ -247,25 +251,15 @@
       (*value_out) = pv->str();
       return true;
     }
-=======
->>>>>>> 00905bf2
 
     if (err) {
       (*err) += fmt::format("Type mismatch. Value producing attribute has type {}, but requested type is {}[]. Attribute: {}", value.type_name(), value::TypeTraits<std::string>::type_name(), attr_name);
     }
 
   } else {
-    const Animatable<std::string> &value = tattr.get_value();
-    std::string v;
-    if (value.get(t, &v, tinterp)) {
-      return true;
-    } else {
-      if (err) {
-        (*err) += fmt::format("Failed to get TypedAnimatableAttribute value: {} \n", attr_name);
-      }
-      return false;
-    }
-
+    if (err) {
+      (*err) += fmt::format("Unsupported/Invalid TypedAnimatableAttribute value: {}", attr_name);
+    }
   }
   return false;
 }
