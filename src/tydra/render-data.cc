// SPDX-License-Identifier: Apache 2.0
// Copyright 2022 - 2023, Syoyo Fujita.
// Copyright 2023 - Present, Light Transport Entertainment Inc.
//
// TODO:
//   - [ ] Subdivision surface to polygon mesh conversion.
//     - [ ] Correctly handle primvar with 'vertex' interpolation(Use the basis
//     function of subd surface)
//   - [x] Support time-varying shader attribute(timeSamples)
//   - [ ] Wide gamut colorspace conversion support
//     - [ ] linear sRGB <-> linear DisplayP3
//   - [x] COmpute tangentes and binormals
//   - [x] displayColor, displayOpacity primvar(vertex color)
//   - [ ] Support Inbetween BlendShape
//   - [ ] Support material binding collection(Collection API)
//   - [ ] Support multiple skel animation
//   https://github.com/PixarAnimationStudios/OpenUSD/issues/2246
//   - [ ] Adjust normal vector computation with handness?
//   - [ ] Node xform animation
//   - [ ] Better build of index buffer
//     - Implement spatial hash
//
#include <numeric>

#include "image-loader.hh"
#include "image-util.hh"
#include "linear-algebra.hh"
#include "math-util.inc"
#include "pprinter.hh"
#include "prim-types.hh"
#include "str-util.hh"
#include "tiny-format.hh"
#include "tinyusdz.hh"
#include "usdGeom.hh"
#include "usdShade.hh"
#include "value-pprint.hh"

#if defined(TINYUSDZ_WITH_COLORIO)
#include "external/tiny-color-io.h"
#endif

#ifdef __clang__
#pragma clang diagnostic push
#pragma clang diagnostic ignored "-Weverything"
#endif

// For tangent/binormal computation
// NOTE: HalfEdge is not used atm.
#include "external/half-edge.hh"

// For triangulation.
// TODO: Use tinyobjloader's triangulation
#include "external/mapbox/earcut/earcut.hpp"

// For kNN point search
// #include "external/nanoflann.hpp"

#ifdef __clang__
#pragma clang diagnostic pop
#endif

//
#include "common-macros.inc"
#include "math-util.inc"

//
#include "tydra/attribute-eval.hh"
#include "tydra/render-data.hh"
#include "tydra/scene-access.hh"
#include "tydra/shader-network.hh"

namespace tinyusdz {

namespace tydra {

namespace {

#define PushError(msg) \
  if (err) {           \
    (*err) += msg;     \
  }

inline std::string to_string(const UVTexture::Channel channel) {
  if (channel == UVTexture::Channel::RGB) {
    return "rgb";
  } else if (channel == UVTexture::Channel::R) {
    return "r";
  } else if (channel == UVTexture::Channel::G) {
    return "g";
  } else if (channel == UVTexture::Channel::B) {
    return "b";
  } else if (channel == UVTexture::Channel::A) {
    return "a";
  }

  return "[[InternalError. Invalid UVTexture::Channel]]";
}

//
// Convert vertex attribute with Uniform variability(interpolation) to
// facevarying variability, by replicating uniform value per face over face
// vertices.
//
#if 0  // unused atm
template <typename T>
nonstd::expected<std::vector<T>, std::string> UniformToFaceVarying(
    const std::vector<T> &inputs,
    const std::vector<uint32_t> &faceVertexCounts) {
  std::vector<T> dst;

  if (inputs.size() == faceVertexCounts.size()) {
    return nonstd::make_unexpected(
        fmt::format("The number of inputs {} must be the same with "
                    "faceVertexCounts.size() {}",
                    inputs.size(), faceVertexCounts.size()));
  }

  for (size_t i = 0; i < faceVertexCounts.size(); i++) {
    size_t cnt = faceVertexCounts[i];

    // repeat cnt times.
    for (size_t k = 0; k < cnt; k++) {
      dst.emplace_back(inputs[i]);
    }
  }

  return dst;
}
#endif

//
// Convert vertex attribute with Uniform variability(interpolation) to vertex
// variability, by replicating uniform value for vertices of a face. For shared
// vertex, the value will be overwritten.
//
#if 0  // unused atm
template <typename T>
nonstd::expected<std::vector<T>, std::string> UniformToVertex(
    const std::vector<T> &inputs, const size_t elementSize,
    const std::vector<uint32_t> &faceVertexCounts,
    const std::vector<uint32_t> &faceVertexIndices) {
  std::vector<T> dst;

  if (faceVertexIndices.size() < 3) {
    return nonstd::make_unexpected(
        fmt::format("faceVertexIndices.size must be 3 or greater, but got {}.",
                    faceVertexCounts.size()));
  }

  if (faceVertexCounts.empty()) {
    return nonstd::make_unexpected("faceVertexCounts.size is zero");
  }

  if (elementSize == 0) {
    return nonstd::make_unexpected("`elementSize` is zero.");
  }

  if ((inputs.size() % elementSize) != 0) {
    return nonstd::make_unexpected(
        fmt::format("input bytes {} must be dividable by elementSize {}.",
                    inputs.size(), elementSize));
  }

  size_t num_uniforms = faceVertexCounts.size();

  dst.resize(num_uniforms * elementSize);

  size_t fvIndexOffset{0};

  for (size_t i = 0; i < faceVertexCounts.size(); i++) {
    size_t cnt = faceVertexCounts[i];

    if ((fvIndexOffset + cnt) > faceVertexIndices.size()) {
      return nonstd::make_unexpected(
          fmt::format("faceVertexCounts[{}] {} gives buffer-overrun to "
                      "faceVertexIndices.size {}.",
                      i, cnt, faceVertexIndices.size()));
    }

    for (size_t k = 0; k < cnt; k++) {
      uint32_t v_idx = faceVertexIndices[fvIndexOffset + k];

      if (v_idx >= inputs.size()) {
        return nonstd::make_unexpected(
            fmt::format("vertexIndex {} is out-of-range for inputs.size {}.",
                        v_idx, inputs.size()));
      }

      // may overwrite the value
      memcpy(&dst[v_idx * elementSize], &inputs[i * elementSize],
             sizeof(T) * elementSize);
    }

    fvIndexOffset += cnt;
  }

  return dst;
}
#endif

nonstd::expected<std::vector<uint8_t>, std::string> UniformToVertex(
    const std::vector<uint8_t> &inputs, const size_t stride_bytes,
    const std::vector<uint32_t> &faceVertexCounts,
    const std::vector<uint32_t> &faceVertexIndices) {
  std::vector<uint8_t> dst;

  if (stride_bytes == 0) {
    return nonstd::make_unexpected(fmt::format("stride_bytes is zero."));
  }

  if (faceVertexIndices.size() < 3) {
    return nonstd::make_unexpected(
        fmt::format("faceVertexIndices.size must be 3 or greater, but got {}.",
                    faceVertexCounts.size()));
  }

  if ((inputs.size() % stride_bytes) != 0) {
    return nonstd::make_unexpected(
        fmt::format("input bytes {} must be dividable by stride_bytes {}.",
                    inputs.size(), stride_bytes));
  }

  size_t num_uniforms = inputs.size() / stride_bytes;

  if (num_uniforms == faceVertexCounts.size()) {
    return nonstd::make_unexpected(fmt::format(
        "The number of input uniform attributes {} must be the same with "
        "faceVertexCounts.size() {}",
        num_uniforms, faceVertexCounts.size()));
  }

  dst.resize(num_uniforms * stride_bytes);

  size_t fvIndexOffset{0};

  for (size_t i = 0; i < faceVertexCounts.size(); i++) {
    size_t cnt = faceVertexCounts[i];

    if ((fvIndexOffset + cnt) > faceVertexIndices.size()) {
      return nonstd::make_unexpected(
          fmt::format("faceVertexCounts[{}] {} gives buffer-overrun to "
                      "faceVertexIndices.size {}.",
                      i, cnt, faceVertexIndices.size()));
    }

    for (size_t k = 0; k < cnt; k++) {
      uint32_t v_idx = faceVertexIndices[fvIndexOffset + k];

      if (v_idx >= inputs.size()) {
        return nonstd::make_unexpected(
            fmt::format("vertexIndex {} is out-of-range for inputs.size {}.",
                        v_idx, inputs.size()));
      }

      // may overwrite the value
      memcpy(dst.data() + v_idx * stride_bytes,
             inputs.data() + i * stride_bytes, stride_bytes);
    }

    fvIndexOffset += cnt;
  }

  return dst;
}

// Generic uniform to facevarying conversion
nonstd::expected<std::vector<uint8_t>, std::string> UniformToFaceVarying(
    const std::vector<uint8_t> &src, const size_t stride_bytes,
    const std::vector<uint32_t> &faceVertexCounts) {
  std::vector<uint8_t> dst;

  if (stride_bytes == 0) {
    return nonstd::make_unexpected("stride_bytes is zero.");
  }

  if ((src.size() % stride_bytes) != 0) {
    return nonstd::make_unexpected(
        fmt::format("input bytes {} must be the multiple of stride_bytes {}",
                    src.size(), stride_bytes));
  }

  size_t num_uniforms = src.size() / stride_bytes;

  if (num_uniforms != faceVertexCounts.size()) {
    return nonstd::make_unexpected(fmt::format(
        "The number of input uniform attributes {} must be the same with "
        "faceVertexCounts.size() {}",
        num_uniforms, faceVertexCounts.size()));
  }

  std::vector<uint8_t> buf;
  buf.resize(stride_bytes);

  for (size_t i = 0; i < faceVertexCounts.size(); i++) {
    size_t cnt = faceVertexCounts[i];

    memcpy(buf.data(), src.data() + i * stride_bytes, stride_bytes);

    // repeat cnt times.
    for (size_t k = 0; k < cnt; k++) {
      dst.insert(dst.end(), buf.begin(), buf.end());
    }
  }

  return dst;
}

//
// Convert vertex attribute with Vertex variability(interpolation) to
// facevarying attribute, by expanding(flatten) the value per vertex per face.
//
#if 0  // unsued atm
template <typename T>
nonstd::expected<std::vector<T>, std::string> VertexToFaceVarying(
    const std::vector<T> &inputs, const std::vector<uint32_t> &faceVertexCounts,
    const std::vector<uint32_t> &faceVertexIndices) {
  std::vector<T> dst;

  size_t face_offset{0};
  for (size_t i = 0; i < faceVertexCounts.size(); i++) {
    size_t cnt = faceVertexCounts[i];

    for (size_t k = 0; k < cnt; k++) {
      size_t idx = k + face_offset;

      if (idx >= faceVertexIndices.size()) {
        return nonstd::make_unexpected(fmt::format(
            "faeVertexIndex out-of-range at faceVertexCount[{}]", i));
      }

      size_t v_idx = faceVertexIndices[idx];

      if (v_idx >= inputs.size()) {
        return nonstd::make_unexpected(
            fmt::format("faeVertexIndices[{}] {} exceeds input array size {}",
                        idx, v_idx, inputs.size()));
      }

      dst.emplace_back(inputs[v_idx]);
    }

    face_offset += cnt;
  }

  return dst;
}
#endif

// Generic vertex to facevarying conversion
nonstd::expected<std::vector<uint8_t>, std::string> VertexToFaceVarying(
    const std::vector<uint8_t> &src, const size_t stride_bytes,
    const std::vector<uint32_t> &faceVertexCounts,
    const std::vector<uint32_t> &faceVertexIndices) {
  std::vector<uint8_t> dst;

  if (src.empty()) {
    return nonstd::make_unexpected("src data is empty.");
  }

  if (stride_bytes == 0) {
    return nonstd::make_unexpected("stride_bytes must be non-zero.");
  }

  if ((src.size() % stride_bytes) != 0) {
    return nonstd::make_unexpected(
        fmt::format("src size {} must be the multiple of stride_bytes {}",
                    src.size(), stride_bytes));
  }

  const size_t num_vertices = src.size() / stride_bytes;

  std::vector<uint8_t> buf;
  buf.resize(stride_bytes);

  size_t faceVertexIndexOffset{0};

  for (size_t i = 0; i < faceVertexCounts.size(); i++) {
    size_t cnt = faceVertexCounts[i];

    for (size_t k = 0; k < cnt; k++) {
      size_t fv_idx = k + faceVertexIndexOffset;

      if (fv_idx >= faceVertexIndices.size()) {
        return nonstd::make_unexpected(
            fmt::format("faeVertexIndex {} out-of-range at faceVertexCount[{}]",
                        fv_idx, i));
      }

      size_t v_idx = faceVertexIndices[fv_idx];

      if (v_idx >= num_vertices) {
        return nonstd::make_unexpected(fmt::format(
            "faeVertexIndices[{}] {} exceeds the number of vertices {}", fv_idx,
            v_idx, num_vertices));
      }

      memcpy(buf.data(), src.data() + v_idx * stride_bytes, stride_bytes);
      dst.insert(dst.end(), buf.begin(), buf.end());
    }

    faceVertexIndexOffset += cnt;
  }

  return dst;
}

#if 0  // unused a.t.m
// Copy single value to facevarying vertices.
template <typename T>
static nonstd::expected<std::vector<T>, std::string> ConstantToFaceVarying(
    const T &input, const std::vector<uint32_t> &faceVertexCounts) {
  std::vector<T> dst;

  for (size_t i = 0; i < faceVertexCounts.size(); i++) {
    size_t cnt = faceVertexCounts[i];

    for (size_t k = 0; k < cnt; k++) {
      dst.emplace_back(input);
    }
  }

  return dst;
}
#endif

static nonstd::expected<std::vector<uint8_t>, std::string> ConstantToVertex(
    const std::vector<uint8_t> &src, const size_t stride_bytes,
    const std::vector<uint32_t> &faceVertexCounts,
    const std::vector<uint32_t> &faceVertexIndices) {
  if (faceVertexCounts.empty()) {
    return nonstd::make_unexpected("faceVertexCounts is empty.");
  }

  if (faceVertexIndices.size() < 3) {
    return nonstd::make_unexpected(
        fmt::format("faceVertexIndices.size must be at least 3, but got {}.",
                    faceVertexIndices.size()));
  }

  const uint32_t num_vertices =
      *std::max_element(faceVertexIndices.cbegin(), faceVertexIndices.cend());

  std::vector<uint8_t> dst;

  if (src.empty()) {
    return nonstd::make_unexpected("src data is empty.");
  }

  if (stride_bytes == 0) {
    return nonstd::make_unexpected("stride_bytes must be non-zero.");
  }

  if (src.size() != stride_bytes) {
    return nonstd::make_unexpected(
        fmt::format("src size {} must be equal to stride_bytes {}", src.size(),
                    stride_bytes));
  }

  dst.resize(stride_bytes * num_vertices);

  size_t faceVertexIndexOffset = 0;
  for (size_t i = 0; i < faceVertexCounts.size(); i++) {
    uint32_t cnt = faceVertexCounts[i];
    if (cnt < 3) {
      return nonstd::make_unexpected(fmt::format(
          "faeVertexCounts[{}] must be equal to or greater than 3, but got {}",
          i, cnt));
    }

    for (size_t k = 0; k < cnt; k++) {
      size_t fv_idx = k + faceVertexIndexOffset;

      if (fv_idx >= faceVertexIndices.size()) {
        return nonstd::make_unexpected(
            fmt::format("faeVertexIndex {} out-of-range at faceVertexCount[{}]",
                        fv_idx, i));
      }

      size_t v_idx = faceVertexIndices[fv_idx];

      if (v_idx >= num_vertices) {  // this should not happen. just in case.
        return nonstd::make_unexpected(fmt::format(
            "faeVertexIndices[{}] {} exceeds the number of vertices {}", fv_idx,
            v_idx, num_vertices));
      }

      memcpy(dst.data() + v_idx * stride_bytes, src.data(), stride_bytes);
    }

    faceVertexIndexOffset += cnt;
  }

  return dst;
}

#if 0
static nonstd::expected<std::vector<uint8_t>, std::string>
ConstantToFaceVarying(const std::vector<uint8_t> &src,
                      const size_t stride_bytes,
                      const std::vector<uint32_t> &faceVertexCounts) {
  std::vector<uint8_t> dst;

  if (src.empty()) {
    return nonstd::make_unexpected("src data is empty.");
  }

  if (stride_bytes == 0) {
    return nonstd::make_unexpected("stride_bytes must be non-zero.");
  }

  if ((src.size() != stride_bytes)) {
    return nonstd::make_unexpected(
        fmt::format("src size {} must be equal to stride_bytes {}", src.size(),
                    stride_bytes));
  }

  std::vector<uint8_t> buf;
  buf.resize(stride_bytes);

  for (size_t i = 0; i < faceVertexCounts.size(); i++) {
    size_t cnt = faceVertexCounts[i];

    for (size_t k = 0; k < cnt; k++) {
      dst.insert(dst.end(), buf.begin(), buf.end());
    }
  }

  return dst;
}
#endif

// T = int
template <typename T>
bool TryConvertFacevaryingToVertexInt(
    const std::vector<T> &src, std::vector<T> *dst,
    const std::vector<uint32_t> &faceVertexIndices) {
  if (!dst) {
    return false;
  }

  if (src.size() != faceVertexIndices.size()) {
    return false;
  }

  // size must be at least 1 triangle(3 verts).
  if (faceVertexIndices.size() < 3) {
    return false;
  }

  // vidx, value
  std::unordered_map<uint32_t, T> vdata;

  uint32_t max_vidx = 0;
  for (size_t i = 0; i < faceVertexIndices.size(); i++) {
    uint32_t vidx = faceVertexIndices[i];

    if (vdata.count(vidx)) {
      if (!math::is_close(vdata[vidx], src[i])) {
        return false;
      }
    } else {
      vdata[vidx] = src[i];
    }
  }

  dst->resize(max_vidx);
  // TODO: initialize identity matrix when T is matrix type
  memset(dst->data(), 0, sizeof(T));

  for (const auto &v : vdata) {
    (*dst)[v.first] = v.second;
  }

  return true;
}

// T = float, double
template <typename T, typename EpsTy>
bool TryConvertFacevaryingToVertexFloat(
    const std::vector<T> &src, std::vector<T> *dst,
    const std::vector<uint32_t> &faceVertexIndices, const EpsTy eps) {
  if (!dst) {
    return false;
  }

  if (src.size() != faceVertexIndices.size()) {
    return false;
  }

  // size must be at least 1 triangle(3 verts).
  if (faceVertexIndices.size() < 3) {
    return false;
  }

  // vidx, value
  std::unordered_map<uint32_t, T> vdata;

  uint32_t max_vidx = 0;
  for (size_t i = 0; i < faceVertexIndices.size(); i++) {
    uint32_t vidx = faceVertexIndices[i];

    if (vdata.count(vidx)) {
      if (!math::is_close(vdata[vidx], src[i], eps)) {
        return false;
      }
    } else {
      vdata[vidx] = src[i];
    }
  }

  dst->resize(max_vidx);
  // TODO: initialize identity matrix when T is matrix type
  memset(dst->data(), 0, sizeof(T));

  for (const auto &v : vdata) {
    (*dst)[v.first] = v.second;
  }

  return true;
}

// T = matrix type.
template <typename T>
bool TryConvertFacevaryingToVertexMat(
    const std::vector<T> &src, std::vector<T> *dst,
    const std::vector<uint32_t> &faceVertexIndices) {
  if (!dst) {
    return false;
  }

  if (src.size() != faceVertexIndices.size()) {
    return false;
  }

  // size must be at least 1 triangle(3 verts).
  if (faceVertexIndices.size() < 3) {
    return false;
  }

  // vidx, value
  std::unordered_map<uint32_t, T> vdata;

  uint32_t max_vidx = 0;
  for (size_t i = 0; i < faceVertexIndices.size(); i++) {
    uint32_t vidx = faceVertexIndices[i];

    if (vdata.count(vidx)) {
      if (!is_close(vdata[vidx], src[i])) {
        return false;
      }
    } else {
      vdata[vidx] = src[i];
    }
  }

  dst->assign(max_vidx, T::identity());

  for (const auto &v : vdata) {
    (*dst)[v.first] = v.second;
  }

  return true;
}

///
/// Try to convert 'facevarying' vertex attribute to 'vertex' attribute.
/// Inspect each vertex value is the same(with given eps)
///
/// Current limitation:
/// - stride must be 0 or tightly packed.
/// - elementSize must be 1
///
/// @return true when 'facevarying' vertex attribute successfully converted to
/// 'vertex'
///
static bool TryConvertFacevaryingToVertex(
    const VertexAttribute &src, VertexAttribute *dst,
    const std::vector<uint32_t> &faceVertexIndices, std::string *err,
    const float eps) {
  if (!dst) {
    return false;
  }

  if (!src.is_facevarying()) {
    return false;
  }

  if (src.element_size() != 1) {
    return false;
  }

  if ((src.stride != 0) || (src.stride_bytes() != src.format_size())) {
    return false;
  }

#define CONVERT_FUN_INT(__fmt, __ty)                                      \
  if (src.format == __fmt) {                                              \
    std::vector<__ty> vsrc;                                               \
    vsrc.resize(src.vertex_count());                                      \
    memcpy(vsrc.data(), src.get_data().data(), src.get_data().size());    \
    std::vector<__ty> vdst;                                               \
    bool ret = TryConvertFacevaryingToVertexInt<__ty>(vsrc, &vdst,        \
                                                      faceVertexIndices); \
    if (!ret) {                                                           \
      return false;                                                       \
    }                                                                     \
    dst->elementSize = 1;                                                 \
    dst->format = src.format;                                             \
    dst->variability = VertexVariability::Vertex;                         \
    dst->data.resize(vdst.size() * src.format_size());                    \
    memcpy(dst->data.data(), vdst.data(), dst->data.size());              \
    return true;                                                          \
  } else

#define CONVERT_FUN_FLOAT(__fmt, __ty, __epsty)                        \
  if (src.format == __fmt) {                                           \
    std::vector<__ty> vsrc;                                            \
    vsrc.resize(src.vertex_count());                                   \
    memcpy(vsrc.data(), src.get_data().data(), src.get_data().size()); \
    std::vector<__ty> vdst;                                            \
    bool ret = TryConvertFacevaryingToVertexFloat<__ty, __epsty>(      \
        vsrc, &vdst, faceVertexIndices, __epsty(eps));                 \
    if (!ret) {                                                        \
      return false;                                                    \
    }                                                                  \
    dst->elementSize = 1;                                              \
    dst->format = src.format;                                          \
    dst->variability = VertexVariability::Vertex;                      \
    dst->data.resize(vdst.size() * src.format_size());                 \
    memcpy(dst->data.data(), vdst.data(), dst->data.size());           \
    return true;                                                       \
  } else

#define CONVERT_FUN_MAT(__fmt, __ty)                                      \
  if (src.format == __fmt) {                                              \
    std::vector<__ty> vsrc;                                               \
    vsrc.resize(src.vertex_count());                                      \
    memcpy(vsrc.data(), src.get_data().data(), src.get_data().size());    \
    std::vector<__ty> vdst;                                               \
    bool ret = TryConvertFacevaryingToVertexMat<__ty>(vsrc, &vdst,        \
                                                      faceVertexIndices); \
    if (!ret) {                                                           \
      return false;                                                       \
    }                                                                     \
    dst->elementSize = 1;                                                 \
    dst->format = src.format;                                             \
    dst->variability = VertexVariability::Vertex;                         \
    dst->data.resize(vdst.size() * src.format_size());                    \
    memcpy(dst->data.data(), vdst.data(), dst->data.size());              \
    return true;                                                          \
  } else

  // NOTE: VertexAttributeFormat::Bool is preserved
  CONVERT_FUN_INT(VertexAttributeFormat::Bool, uint8_t)
  CONVERT_FUN_FLOAT(VertexAttributeFormat::Float, float, float)
  CONVERT_FUN_FLOAT(VertexAttributeFormat::Vec2, value::float2, float)
  CONVERT_FUN_FLOAT(VertexAttributeFormat::Vec3, value::float3, float)
  CONVERT_FUN_FLOAT(VertexAttributeFormat::Vec4, value::float4, float)
  CONVERT_FUN_INT(VertexAttributeFormat::Char, signed char)
  // CONVERT_FUN(VertexAttributeFormat::Char2, value::char2)
  // CONVERT_FUN(VertexAttributeFormat::Char3, value::char3)
  // CONVERT_FUN(VertexAttributeFormat::Char4,    // int8x4
  CONVERT_FUN_INT(VertexAttributeFormat::Byte, uint8_t)
  // CONVERT_FUN(VertexAttributeFormat::Byte2,    // uint8x2
  // CONVERT_FUN(VertexAttributeFormat::Byte3,    // uint8x3
  // CONVERT_FUN(VertexAttributeFormat::Byte4,    // uint8x4
  CONVERT_FUN_INT(VertexAttributeFormat::Short, int16_t)
  // CONVERT_FUN(VertexAttributeFormat::Short2, value::short2)
  // CONVERT_FUN(VertexAttributeFormat::Short3, value::short3)
  // CONVERT_FUN(VertexAttributeFormat::Short4, value::short4)
  CONVERT_FUN_INT(VertexAttributeFormat::Ushort, uint16_t)
  // CONVERT_FUN(VertexAttributeFormat::Ushort2, uint16_t)
  // CONVERT_FUN(VertexAttributeFormat::Ushort3, uint16_t)
  // CONVERT_FUN(VertexAttributeFormat::Ushort4, uint16_t)
  CONVERT_FUN_FLOAT(VertexAttributeFormat::Half, value::half, float)
  CONVERT_FUN_FLOAT(VertexAttributeFormat::Half2, value::half2, float)
  CONVERT_FUN_FLOAT(VertexAttributeFormat::Half3, value::half3, float)
  CONVERT_FUN_FLOAT(VertexAttributeFormat::Half4, value::half4, float)
  CONVERT_FUN_INT(VertexAttributeFormat::Int, int)
  CONVERT_FUN_INT(VertexAttributeFormat::Ivec2, value::int2)
  CONVERT_FUN_INT(VertexAttributeFormat::Ivec3, value::int3)
  CONVERT_FUN_INT(VertexAttributeFormat::Ivec4, value::int4)
  CONVERT_FUN_INT(VertexAttributeFormat::Uint, uint32_t)
  CONVERT_FUN_INT(VertexAttributeFormat::Uvec2, value::uint2)
  CONVERT_FUN_INT(VertexAttributeFormat::Uvec3, value::uint3)
  CONVERT_FUN_INT(VertexAttributeFormat::Uvec4, value::uint4)
  // NOTE: Use float precision eps is upcasted to double precision.
  CONVERT_FUN_FLOAT(VertexAttributeFormat::Double, double, double)
  CONVERT_FUN_FLOAT(VertexAttributeFormat::Dvec2, value::double2, double)
  CONVERT_FUN_FLOAT(VertexAttributeFormat::Dvec3, value::double3, double)
  CONVERT_FUN_FLOAT(VertexAttributeFormat::Dvec4, value::double4, double)
  CONVERT_FUN_MAT(VertexAttributeFormat::Mat2, value::matrix2f)
  CONVERT_FUN_MAT(VertexAttributeFormat::Mat3, value::matrix3f)
  CONVERT_FUN_MAT(VertexAttributeFormat::Mat4, value::matrix4f)
  CONVERT_FUN_MAT(VertexAttributeFormat::Dmat2, value::matrix2d)
  CONVERT_FUN_MAT(VertexAttributeFormat::Dmat3, value::matrix3d)
  CONVERT_FUN_MAT(VertexAttributeFormat::Dmat4, value::matrix4d) {
    if (err) {
      (*err) +=
          fmt::format("Unsupported/Unimplemented VertexAttributeFormat: {}",
                      to_string(src.format));
    }
  }

#undef CONVERT_FUN_INT
#undef CONVERT_FUN_FLOAT
#undef CONVERT_FUN_MAT

  return false;
}

#if 0  // Not used atm.
static bool ToFaceVaryingAttribute(const std::string &attr_name,
  const VertexAttribute &src,
  const std::vector<uint32_t> &faceVertexCounts,
  const std::vector<uint32_t> &faceVertexIndices,
  VertexAttribute *dst,
  std::string *err) {

#define PushError(msg) \
  if (err) {           \
    (*err) += msg;     \
  }

  if (!dst) {
    PUSH_ERROR_AND_RETURN("'dest' parameter is nullptr.");
  }

  if (src.variability == VertexVariability::Indexed) {
    PUSH_ERROR_AND_RETURN(fmt::format("'indexed' variability for {} is not supported.", attr_name));
  } else if (src.variability == VertexVariability::Constant) {

    auto result = ConstantToFaceVarying(src.get_data(), src.stride_bytes(),
            faceVertexCounts);

    if (!result) {
      PUSH_ERROR_AND_RETURN(fmt::format("Failed to convert vertex data with 'constant' variability to 'facevarying': name {}.", attr_name));
    }

    dst->data = result.value();
    dst->elementSize = src.elementSize;
    dst->format = src.format;
    dst->stride = src.stride;
    dst->variability = VertexVariability::FaceVarying;

    return true;

  } else if (src.variability == VertexVariability::Uniform) {

    auto result = UniformToFaceVarying(src.get_data(), src.stride_bytes(),
            faceVertexCounts);

    if (!result) {
      PUSH_ERROR_AND_RETURN(fmt::format("Failed to convert vertex data with 'uniform' variability to 'facevarying': name {}.", attr_name));
    }

    dst->data = result.value();
    dst->elementSize = src.elementSize;
    dst->format = src.format;
    dst->stride = src.stride;
    dst->variability = VertexVariability::FaceVarying;

    return true;

  } else if (src.variability == VertexVariability::Vertex) {

    auto result = VertexToFaceVarying(src.get_data(), src.stride_bytes(),
            faceVertexCounts, faceVertexIndices);

    if (!result) {
      PUSH_ERROR_AND_RETURN(fmt::format("Failed to convert vertex data with 'vertex' variability to 'facevarying': name {}.", attr_name));
    }

    dst->data = result.value();
    dst->elementSize = src.elementSize;
    dst->format = src.format;
    dst->stride = src.stride;
    dst->variability = VertexVariability::FaceVarying;

    return true;
  } else if (src.variability == VertexVariability::FaceVarying) {
    (*dst) = src;
    return true;
  }

#undef PushError

  return false;
}

static bool ToVertexVaryingAttribute(
  const std::string &attr_name,
  const VertexAttribute &src,
  const std::vector<uint32_t> &faceVertexCounts,
  const std::vector<uint32_t> &faceVertexIndices,
  VertexAttribute *dst,
  std::string *err) {

#define PushError(msg) \
  if (err) {           \
    (*err) += msg;     \
  }

  if (!dst) {
    PUSH_ERROR_AND_RETURN("'dest' parameter is nullptr.");
  }

  if (src.variability == VertexVariability::Indexed) {
    PUSH_ERROR_AND_RETURN(fmt::format("'indexed' variability for {} is not supported.", attr_name));
  } else if (src.variability == VertexVariability::Constant) {

    auto result = ConstantToVertex(src.get_data(), src.stride_bytes(),
            faceVertexCounts, faceVertexIndices);

    if (!result) {
      PUSH_ERROR_AND_RETURN(fmt::format("Failed to convert vertex data with 'constant' variability to 'facevarying': name {}.", attr_name));
    }

    dst->data = result.value();
    dst->elementSize = src.elementSize;
    dst->format = src.format;
    dst->stride = src.stride;
    dst->variability = VertexVariability::Vertex;

    return true;

  } else if (src.variability == VertexVariability::Uniform) {

    auto result = UniformToVertex(src.get_data(), src.stride_bytes(),
            faceVertexCounts, faceVertexIndices);

    if (!result) {
      PUSH_ERROR_AND_RETURN(fmt::format("Failed to convert vertex data with 'uniform' variability to 'facevarying': name {}.", attr_name));
    }

    dst->data = result.value();
    dst->elementSize = src.elementSize;
    dst->format = src.format;
    dst->stride = src.stride;
    dst->variability = VertexVariability::Vertex;

    return true;

  } else if (src.variability == VertexVariability::Vertex) {

    (*dst) = src;
    return true;
  } else if (src.variability == VertexVariability::FaceVarying) {

    PUSH_ERROR_AND_RETURN(fmt::format("'facevarying' variability cannot be converted to 'vertex' variability: name {}.", attr_name));

  }

#undef PushError

  return false;

}
#endif

///
/// Triangulate VeretexAttribute data.
///
static bool TriangulateVertexAttribute(
    VertexAttribute &vattr, const std::vector<uint32_t> &faceVertexCounts,
    const std::vector<uint32_t> &triangulatedFaceVertexIndices,
    const std::vector<size_t> &triangulatedToOrigFaceVertexIndexMap,
    const std::vector<uint32_t> &triangulatedFaceCounts, std::string *err) {

  if (vattr.vertex_count() == 0) {
    return true;
  }

  if (triangulatedFaceCounts.empty()) {
    PUSH_ERROR_AND_RETURN("triangulatedFaceCounts is empty.");
  }

  if (faceVertexCounts.size() != triangulatedFaceCounts.size()) {
    PUSH_ERROR_AND_RETURN(
        "faceVertexCounts.size must be equal to triangulatedFaceCounts.size.");
  }

  if ((triangulatedFaceVertexIndices.size() % 3) != 0) {
    PUSH_ERROR_AND_RETURN("Invalid size for triangulatedFaceVertexIndices.");
  }

  if (vattr.is_facevarying()) {
    size_t num_fvs = vattr.vertex_count();
    std::vector<uint8_t> buf;

    for (uint32_t f = 0; f < triangulatedToOrigFaceVertexIndexMap.size(); f++) {
      // Array index offset in `triangulatedToOrigFaceVertexIndexMap[f]` =
      // location of vertex data for 'facevarying' variability.
      size_t src_fvIdxOffset = triangulatedToOrigFaceVertexIndexMap[f];
      if (src_fvIdxOffset >= num_fvs) {
        PUSH_ERROR_AND_RETURN(
            "Invalid index found in triangulatedToOrigFaceVertexIndexMap.");
      }

      buf.insert(
          buf.end(),
          vattr.get_data().data() + src_fvIdxOffset * vattr.stride_bytes(),
          vattr.get_data().data() +
              (1 + src_fvIdxOffset) * vattr.stride_bytes());
    }

    vattr.data = std::move(buf);
  } else if (vattr.is_vertex()) {
    // nothing is required.
    return true;
  } else if (vattr.is_indexed()) {
    PUSH_ERROR_AND_RETURN("Indexed VertexAttribute is not supported.");
  } else if (vattr.is_constant()) {
    std::vector<uint8_t> buf;

    for (size_t f = 0; f < triangulatedFaceCounts.size(); f++) {
      uint32_t nf = triangulatedFaceCounts[f];

      // copy `nf` times.
      for (size_t k = 0; k < nf; k++) {
        buf.insert(buf.end(),
                   vattr.get_data().data() + f * vattr.stride_bytes(),
                   vattr.get_data().data() + (1 + f) * vattr.stride_bytes());
      }
    }

    vattr.data = std::move(buf);
  } else if (vattr.is_uniform()) {
    // nothing is required
    return true;
  }

  return true;
}

std::vector<const tinyusdz::GeomSubset *> GetMaterialBindGeomSubsets(
    const tinyusdz::Prim &prim) {
  std::vector<const tinyusdz::GeomSubset *> dst;

  // GeomSubet Prim must be a child Prim of GeomMesh.
  for (const auto &child : prim.children()) {
    if (const tinyusdz::GeomSubset *psubset =
            child.as<tinyusdz::GeomSubset>()) {
      value::token tok;
      if (!psubset->familyName.get_value(&tok)) {
        continue;
      }

      if (tok.str() != "materialBind") {
        continue;
      }

      dst.push_back(psubset);
    }
  }

  return dst;
}

//
// name does not include "primvars:" prefix.
// TODO: connected attribute.
//
nonstd::expected<VertexAttribute, std::string> GetTextureCoordinate(
    const Stage &stage, const GeomMesh &mesh, const std::string &name,
    const double t, const value::TimeSampleInterpolationType tinterp) {
  VertexAttribute vattr;

  (void)stage;

  std::string err;
  GeomPrimvar primvar;
  if (!GetGeomPrimvar(stage, &mesh, name, &primvar, &err)) {
    return nonstd::make_unexpected(err);
  }

  if (!primvar.has_value()) {
    return nonstd::make_unexpected("No value exist for primvars:" + name +
                                   "\n");
  }

  // TODO: allow float2?
  if (primvar.get_type_id() !=
      value::TypeTraits<std::vector<value::texcoord2f>>::type_id()) {
    return nonstd::make_unexpected(
        "Texture coordinate primvar must be texCoord2f[] type, but got " +
        primvar.get_type_name() + "\n");
  }

  if (primvar.get_interpolation() == Interpolation::Varying) {
    vattr.variability = VertexVariability::Varying;
  } else if (primvar.get_interpolation() == Interpolation::Constant) {
    vattr.variability = VertexVariability::Constant;
  } else if (primvar.get_interpolation() == Interpolation::Uniform) {
    vattr.variability = VertexVariability::Uniform;
  } else if (primvar.get_interpolation() == Interpolation::Vertex) {
    vattr.variability = VertexVariability::Vertex;
  } else if (primvar.get_interpolation() == Interpolation::FaceVarying) {
    vattr.variability = VertexVariability::FaceVarying;
  }

  std::vector<value::texcoord2f> uvs;
  if (!primvar.flatten_with_indices(t, &uvs, tinterp)) {
    return nonstd::make_unexpected(
        "Failed to retrieve texture coordinate primvar with concrete type.\n");
  }

  vattr.format = VertexAttributeFormat::Vec2;
  vattr.data.resize(uvs.size() * sizeof(value::texcoord2f));
  memcpy(vattr.data.data(), uvs.data(), vattr.data.size());
  vattr.indices.clear();  // just in case.

  vattr.name = name;  // TODO: add "primvars:" namespace?

  return std::move(vattr);
}

#if 0  // not used at the moment.
///
/// For GeomSubset. Build offset table to corresponding array index in
/// mesh.faceVertexIndices. No need to use this function for triangulated mesh,
/// since the index can be easily computed as `3 * subset.indices[i]`
///
bool BuildFaceVertexIndexOffsets(const std::vector<uint32_t> &faceVertexCounts,
                                 std::vector<size_t> &faceVertexIndexOffsets) {
  size_t offset = 0;
  for (size_t i = 0; i < faceVertexCounts.size(); i++) {
    uint32_t npolys = faceVertexCounts[i];

    faceVertexIndexOffsets.push_back(offset);
    offset += npolys;
  }

  return true;
}
#endif

namespace {

template<typename UnderlyingTy>
bool ScalarValueToVertexAttribute(const value::Value &value,
  const std::string &name,
  const VertexAttributeFormat format,
  VertexAttribute &dst,
  std::string *err) {

  if (VertexAttributeFormatSize(format) != sizeof(UnderlyingTy)) {
    PUSH_ERROR_AND_RETURN("format size mismatch.");
    return false;
  }

  if (auto pv = value.as<UnderlyingTy>()) {
    dst.data.resize(sizeof(UnderlyingTy));
    memcpy(dst.data.data(), pv, sizeof(UnderlyingTy));

    dst.elementSize = 1;
    dst.stride = 0;
    dst.format = format;
    dst.variability = VertexVariability::Constant;
    dst.name = name;
    dst.indices.clear();
    return true;
  }

  PUSH_ERROR_AND_RETURN("[Internal error] value is not scalar-typed value.");
}

template<typename UnderlyingTy>
bool ArrayValueToVertexAttribute(const value::Value &value,
  const std::string &name,
  const uint32_t elementSize,
  const VertexVariability variability,
  const uint32_t num_vertices,
  const uint32_t num_face_counts,
  const uint32_t num_face_vertex_indices,
  const VertexAttributeFormat format,
  VertexAttribute &dst,
  std::string *err) {

  if (!value::TypeTraits<UnderlyingTy>::is_array()) {
    PUSH_ERROR_AND_RETURN("[Internal error] UnderlyingTy template parameter must be array type.");
  }

  size_t baseTySize = value::TypeTraits<UnderlyingTy>::size();

  size_t value_counts = value.array_size();
  if (value_counts == 0) {
    PUSH_ERROR_AND_RETURN("Empty array size");
  }

  if (variability == VertexVariability::Indexed) {
    PUSH_ERROR_AND_RETURN("Indexed variability is not supported.");
  }


  if (VertexAttributeFormatSize(format) != baseTySize) {
    PUSH_ERROR_AND_RETURN("format size mismatch. expected " << VertexAttributeFormatSize(format) << " but got " << baseTySize); 
    return false;
  }

  DCOUT("value.type = " << value.type_name());
  DCOUT("UnderlyingTy = " << value::TypeTraits<UnderlyingTy>::type_name());
  const auto p = value.as<UnderlyingTy>();
  if (!p) {
    DCOUT("p is nullptr");
  }

  if (auto pv = value.as<UnderlyingTy>()) {
    if (variability == VertexVariability::Constant) {
      if (value_counts != elementSize) {
        PUSH_ERROR_AND_RETURN(fmt::format("# of items {} expected, but got {}. Variability = Constant",
          elementSize, value_counts));
      }
    } else if (variability == VertexVariability::Uniform) {
      if (value_counts != (elementSize * num_face_counts)) {
        PUSH_ERROR_AND_RETURN(fmt::format("# of items {} expected, but got {}. Variability = Uniform",
          elementSize * num_face_counts, value_counts));
      }
    } else if (variability == VertexVariability::Vertex) {
      if (value_counts != (elementSize * num_vertices)) {
        PUSH_ERROR_AND_RETURN(fmt::format("# of items {} expected, but got {}. Variability = Vertex",
          elementSize * num_vertices, value_counts));
      }
    } else { // facevarying
      if (value_counts != (elementSize * num_face_vertex_indices)) {
        PUSH_ERROR_AND_RETURN(fmt::format("# of items {} expected, but got {}. Variability = FaceVarying",
          elementSize * num_face_vertex_indices, value_counts));
      }

    }

    dst.data.resize(value_counts * baseTySize);
    memcpy(dst.data.data(), pv->data(), value_counts * baseTySize);

    dst.elementSize = elementSize;
    dst.stride = 0;
    dst.format = format;
    dst.variability = variability;
    dst.name = name;
    dst.indices.clear();
    return true;
  }

  PUSH_ERROR_AND_RETURN(fmt::format("Requested underlying type {} but input `value` has underlying type {}.",
    value::TypeTraits<UnderlyingTy>::type_name(), value.underlying_type_name()));
}

} // namespace

bool ToVertexAttribute(const GeomPrimvar &primvar,
  const std::string &name,
  const uint32_t num_vertices,
  const uint32_t num_face_counts,
  const uint32_t num_face_vertex_indices,
  VertexAttribute &dst,
  std::string *err,
  const double t, const value::TimeSampleInterpolationType tinterp)
{
  uint32_t elementSize = uint32_t(primvar.get_elementSize());
  if (elementSize == 0) {
    PUSH_ERROR_AND_RETURN(fmt::format("elementSize is zero for primvar: {}", primvar.name()));
  }

  VertexAttribute vattr;

  const tinyusdz::Attribute &attr = primvar.get_attribute();

  value::Value value;
  if (!primvar.flatten_with_indices(t, &value, tinterp)) {
    PUSH_ERROR_AND_RETURN("Failed to flatten primvar");
  }

  bool is_array = value.type_id() & value::TYPE_ID_1D_ARRAY_BIT;
  DCOUT("is_array " << (is_array ? "true" : "false"));

  VertexVariability variability;
  if (primvar.get_interpolation() == Interpolation::Varying) {
    variability = VertexVariability::Varying;
  } else if (primvar.get_interpolation() == Interpolation::Constant) {
    variability = VertexVariability::Constant;
  } else if (primvar.get_interpolation() == Interpolation::Uniform) {
    variability = VertexVariability::Uniform;
  } else if (primvar.get_interpolation() == Interpolation::Vertex) {
    variability = VertexVariability::Vertex;
  } else if (primvar.get_interpolation() == Interpolation::FaceVarying) {
    variability = VertexVariability::FaceVarying;
  } else {
    PUSH_ERROR_AND_RETURN("[Internal Error] Invalid `interpolation` type.");
  }

  uint32_t baseUnderlyingTypeId = value.underlying_type_id() & (~value::TYPE_ID_1D_ARRAY_BIT);
  DCOUT("flattened primvar type: " << value.type_name() << ", underlying type " << value::GetTypeName(baseUnderlyingTypeId));

  // Cast to underlying type

#define TO_TYPED_VALUE(__underlying_ty, __vfmt)                     \
  if (baseUnderlyingTypeId == value::TypeTraits<__underlying_ty>::type_id()) { \
    if (is_array) {         \
      return ArrayValueToVertexAttribute<std::vector<__underlying_ty>>(value, name, elementSize, variability, num_vertices, num_face_counts, num_face_vertex_indices, __vfmt, dst, err); \
    } else { \
      return ScalarValueToVertexAttribute<__underlying_ty>(value, name, __vfmt, dst, err); \
    } \
  } else

  // specialization for bool type: bool is represented as uint8 in USD primvar
  if (baseUnderlyingTypeId == value::TypeTraits<bool>::type_id()) { 
    if (is_array) {        
      return ArrayValueToVertexAttribute<std::vector<uint8_t>>(value, name, elementSize, variability, num_vertices, num_face_counts, num_face_vertex_indices, VertexAttributeFormat::Bool, dst, err); 
    } else { 
      return ScalarValueToVertexAttribute<uint8_t>(value, name, VertexAttributeFormat::Bool, dst, err); 
    } 
  } else
  TO_TYPED_VALUE(uint8_t, VertexAttributeFormat::Byte)
  TO_TYPED_VALUE(value::uchar2, VertexAttributeFormat::Byte2)
  TO_TYPED_VALUE(value::uchar3, VertexAttributeFormat::Byte3)
  TO_TYPED_VALUE(value::uchar4, VertexAttributeFormat::Byte4)
  TO_TYPED_VALUE(char, VertexAttributeFormat::Char)
  TO_TYPED_VALUE(value::char2, VertexAttributeFormat::Char2)
  TO_TYPED_VALUE(value::char3, VertexAttributeFormat::Char3)
  TO_TYPED_VALUE(value::char4, VertexAttributeFormat::Char4)
  TO_TYPED_VALUE(short, VertexAttributeFormat::Short)
  TO_TYPED_VALUE(value::short2, VertexAttributeFormat::Short2)
  TO_TYPED_VALUE(value::short3, VertexAttributeFormat::Short3)
  TO_TYPED_VALUE(value::short4, VertexAttributeFormat::Short4)
  TO_TYPED_VALUE(uint16_t, VertexAttributeFormat::Ushort)
  TO_TYPED_VALUE(value::ushort2, VertexAttributeFormat::Ushort2)
  TO_TYPED_VALUE(value::ushort3, VertexAttributeFormat::Ushort3)
  TO_TYPED_VALUE(value::ushort4, VertexAttributeFormat::Ushort4)
  TO_TYPED_VALUE(int, VertexAttributeFormat::Int)
  TO_TYPED_VALUE(value::int2, VertexAttributeFormat::Ivec2)
  TO_TYPED_VALUE(value::int3, VertexAttributeFormat::Ivec3)
  TO_TYPED_VALUE(value::int4, VertexAttributeFormat::Ivec4)
  TO_TYPED_VALUE(uint32_t, VertexAttributeFormat::Uint)
  TO_TYPED_VALUE(value::uint2, VertexAttributeFormat::Uvec2)
  TO_TYPED_VALUE(value::uint3, VertexAttributeFormat::Uvec3)
  TO_TYPED_VALUE(value::uint4, VertexAttributeFormat::Uvec4)
  TO_TYPED_VALUE(float, VertexAttributeFormat::Float)
  TO_TYPED_VALUE(value::float2, VertexAttributeFormat::Vec2)
  TO_TYPED_VALUE(value::float3, VertexAttributeFormat::Vec3)
  TO_TYPED_VALUE(value::float4, VertexAttributeFormat::Vec4)
  TO_TYPED_VALUE(value::half, VertexAttributeFormat::Half)
  TO_TYPED_VALUE(value::half2, VertexAttributeFormat::Half2)
  TO_TYPED_VALUE(value::half3, VertexAttributeFormat::Half3)
  TO_TYPED_VALUE(value::half4, VertexAttributeFormat::Half4)
  TO_TYPED_VALUE(double, VertexAttributeFormat::Double)
  TO_TYPED_VALUE(value::double2, VertexAttributeFormat::Dvec2)
  TO_TYPED_VALUE(value::double3, VertexAttributeFormat::Dvec3)
  TO_TYPED_VALUE(value::double4, VertexAttributeFormat::Dvec4)
  TO_TYPED_VALUE(value::matrix2f, VertexAttributeFormat::Mat2)
  TO_TYPED_VALUE(value::matrix3f, VertexAttributeFormat::Mat3)
  TO_TYPED_VALUE(value::matrix4f, VertexAttributeFormat::Mat4)
  TO_TYPED_VALUE(value::matrix2d, VertexAttributeFormat::Dmat2)
  TO_TYPED_VALUE(value::matrix3d, VertexAttributeFormat::Dmat3)
  TO_TYPED_VALUE(value::matrix4d, VertexAttributeFormat::Dmat4)
  {
    PUSH_ERROR_AND_RETURN(fmt::format("Unknown or unsupported data type for Geom PrimVar: {}", attr.type_name()));
  }

#undef TO_TYPED_VALUE

}

#if 0  // TODO: Remove
///
/// Triangulate Geom primvar.
///
/// triangulatted indices are computed in `TriangulatePolygon` API.
///
/// @param[in] mesh Geom mesh
/// @param[in] name Geom Primvar name.
/// @param[in] triangulatedFaceVertexIndices Triangulated faceVertexIndices(len
/// = 3 * triangles)
/// @param[in] triangulatedToOrigFaceVertexIndexMap Triangulated faceVertexIndex
/// to original faceVertexIndex remapping table. len = 3 * triangles.
///
nonstd::expected<VertexAttribute, std::string> TriangulateGeomPrimvar(
    const GeomMesh &mesh, const std::string &name,
    const std::vector<uint32_t> &faceVertexCounts,
    const std::vector<uint32_t> &faceVertexIndices,
    const std::vector<uint32_t> &triangulatedFaceVertexIndices,
    const std::vector<size_t> &triangulatedToOrigFaceVertexIndexMap) {
  GeomPrimvar primvar;

  if (triangulatedFaceVertexIndices.size() % 3 != 0) {
    return nonstd::make_unexpected(fmt::format(
        "triangulatedFaceVertexIndices.size {} must be the multiple of 3.\n",
        triangulatedFaceVertexIndices.size()));
  }

  if (!GetGeomPrimvar(name, &primvar)) {
    return nonstd::make_unexpected(
        fmt::format("No primvars:{} found in GeomMesh {}\n", name, mesh.name));
  }

  if (!primvar.has_value()) {
    // TODO: Create empty VertexAttribute?
    return nonstd::make_unexpected(
        fmt::format("No value exist for primvars:{}\n", name));
  }

  //
  // Flatten Indexed PrimVar(return raw primvar for non-Indexed PrimVar)
  //
  std::string err;
  value::Value flattened;
  if (!primvar.flatten_with_indices(t, &flattened, tinterp, &err)) {
    return nonstd::make_unexpected(fmt::format(
        "Failed to flatten Indexed PrimVar: {}. Error = {}\n", name, err));
  }

  VertexAttribute vattr;

  if (!ToVertexAttributeData(primvar, &vattr, &err)) {
    return nonstd::make_unexpected(fmt::format(
        "Failed to convert Geom PrimVar to VertexAttribute for {}. Error = {}\n", name, err));
  }

  return vattr;
}
#endif

#if 1
///
/// Input: points, faceVertexCounts, faceVertexIndices
/// Output: triangulated faceVertexCounts(all filled with 3), triangulated
/// faceVertexIndices, triangulatedToOrigFaceVertexIndexMap (length =
/// triangulated faceVertexIndices. triangulatedToOrigFaceVertexIndexMap[i]
/// stores array index in original faceVertexIndices. For remapping primvar
/// attributes.)
/// triangulatedFaceCounts: len = len(faceVertexCounts). Records the number of
/// triangle faces. 1 = triangle. 2 = quad, ... For remapping face indices(e.g.
/// GeomSubset::indices)
///
///
/// Return false when a polygon is degenerated.
/// No overlap check at the moment
///
/// T = value::float3 or value::double3
/// BaseTy = float or double
template <typename T, typename BaseTy>
bool TriangulatePolygon(
    const std::vector<T> &points, const std::vector<uint32_t> &faceVertexCounts,
    const std::vector<uint32_t> &faceVertexIndices,
    std::vector<uint32_t> &triangulatedFaceVertexCounts,
    std::vector<uint32_t> &triangulatedFaceVertexIndices,
    std::vector<size_t> &triangulatedToOrigFaceVertexIndexMap,
    std::vector<uint32_t> &triangulatedFaceCounts, std::string &err) {
  triangulatedFaceVertexCounts.clear();
  triangulatedFaceVertexIndices.clear();

  triangulatedToOrigFaceVertexIndexMap.clear();

  size_t faceIndexOffset = 0;

  // For each polygon(face)
  for (size_t i = 0; i < faceVertexCounts.size(); i++) {
    uint32_t npolys = faceVertexCounts[i];

    if (npolys < 3) {
      err = fmt::format(
          "faceVertex count must be 3(triangle) or "
          "more(polygon), but got faceVertexCounts[{}] = {}\n",
          i, npolys);
      return false;
    }

    if (faceIndexOffset + npolys > faceVertexIndices.size()) {
      err = fmt::format(
          "Invalid faceVertexIndices or faceVertexCounts. faceVertex index "
          "exceeds faceVertexIndices.size() at [{}]\n",
          i);
      return false;
    }

    if (npolys == 3) {
      // No need for triangulation.
      triangulatedFaceVertexCounts.push_back(3);
      triangulatedFaceVertexIndices.push_back(
          faceVertexIndices[faceIndexOffset + 0]);
      triangulatedFaceVertexIndices.push_back(
          faceVertexIndices[faceIndexOffset + 1]);
      triangulatedFaceVertexIndices.push_back(
          faceVertexIndices[faceIndexOffset + 2]);
      triangulatedToOrigFaceVertexIndexMap.push_back(faceIndexOffset + 0);
      triangulatedToOrigFaceVertexIndexMap.push_back(faceIndexOffset + 1);
      triangulatedToOrigFaceVertexIndexMap.push_back(faceIndexOffset + 2);
      triangulatedFaceCounts.push_back(1);
#if 1
    } else if (npolys == 4) {
      // Use simple split
      // TODO: Split at shortest edge for better triangulation.
      triangulatedFaceVertexCounts.push_back(3);
      triangulatedFaceVertexCounts.push_back(3);

      triangulatedFaceVertexIndices.push_back(
          faceVertexIndices[faceIndexOffset + 0]);
      triangulatedFaceVertexIndices.push_back(
          faceVertexIndices[faceIndexOffset + 1]);
      triangulatedFaceVertexIndices.push_back(
          faceVertexIndices[faceIndexOffset + 2]);

      triangulatedFaceVertexIndices.push_back(
          faceVertexIndices[faceIndexOffset + 0]);
      triangulatedFaceVertexIndices.push_back(
          faceVertexIndices[faceIndexOffset + 2]);
      triangulatedFaceVertexIndices.push_back(
          faceVertexIndices[faceIndexOffset + 3]);

      triangulatedToOrigFaceVertexIndexMap.push_back(faceIndexOffset + 0);
      triangulatedToOrigFaceVertexIndexMap.push_back(faceIndexOffset + 1);
      triangulatedToOrigFaceVertexIndexMap.push_back(faceIndexOffset + 2);
      triangulatedToOrigFaceVertexIndexMap.push_back(faceIndexOffset + 0);
      triangulatedToOrigFaceVertexIndexMap.push_back(faceIndexOffset + 2);
      triangulatedToOrigFaceVertexIndexMap.push_back(faceIndexOffset + 3);
      triangulatedFaceCounts.push_back(2);
#endif
    } else {
      // Find the normal axis of the polygon using Newell's method
      T n = {BaseTy(0), BaseTy(0), BaseTy(0)};

      size_t vi0;
      size_t vi0_2;

      for (size_t k = 0; k < npolys; ++k) {
        vi0 = faceVertexIndices[faceIndexOffset + k];

        size_t j = (k + 1) % npolys;
        vi0_2 = faceVertexIndices[faceIndexOffset + j];

        if (vi0 >= points.size()) {
          err = fmt::format("Invalid vertex index.\n");
          return false;
        }

        if (vi0_2 >= points.size()) {
          err = fmt::format("Invalid vertex index.\n");
          return false;
        }

        T v0 = points[vi0];
        T v1 = points[vi0_2];

        const T point1 = {v0[0], v0[1], v0[2]};
        const T point2 = {v1[0], v1[1], v1[2]};

        T a = {point1[0] - point2[0], point1[1] - point2[1],
               point1[2] - point2[2]};
        T b = {point1[0] + point2[0], point1[1] + point2[1],
               point1[2] + point2[2]};

        n[0] += (a[1] * b[2]);
        n[1] += (a[2] * b[0]);
        n[2] += (a[0] * b[1]);
      }
      BaseTy length_n = vlength(n);
      // Check if zero length normal
      if (std::fabs(length_n) < std::numeric_limits<BaseTy>::epsilon()) {
        err = "Degenerated polygon found.\n";
        return false;
      }

      // Negative is to flip the normal to the correct direction
      n = vnormalize(n);

      T axis_w, axis_v, axis_u;
      axis_w = n;
      T a;
      if (std::fabs(axis_w[0]) > BaseTy(0.9999999)) {  // TODO: use 1.0 - eps?
        a = {BaseTy(0), BaseTy(1), BaseTy(0)};
      } else {
        a = {BaseTy(1), BaseTy(0), BaseTy(0)};
      }
      axis_v = vnormalize(vcross(axis_w, a));
      axis_u = vcross(axis_w, axis_v);

      using Point3D = std::array<BaseTy, 3>;
      using Point2D = std::array<BaseTy, 2>;
      std::vector<Point2D> polyline;

      // TMW change: Find best normal and project v0x and v0y to those
      // coordinates, instead of picking a plane aligned with an axis (which
      // can flip polygons).

      // Fill polygon data.
      for (size_t k = 0; k < npolys; k++) {
        size_t vidx = faceVertexIndices[faceIndexOffset + k];

        value::float3 v = points[vidx];
        // Point3 polypoint = {v0[0],v0[1],v0[2]};

        // world to local
        Point3D loc = {vdot(v, axis_u), vdot(v, axis_v), vdot(v, axis_w)};

        polyline.push_back({loc[0], loc[1]});
      }

      std::vector<std::vector<Point2D>> polygon_2d;
      // Single polygon only(no holes)

      std::vector<uint32_t> indices = mapbox::earcut<uint32_t>(polygon_2d);
      //  => result = 3 * faces, clockwise

      if ((indices.size() % 3) != 0) {
        // This should not be happen, though.
        err = "Failed to triangulate.\n";
        return false;
      }

      size_t ntris = indices.size() / 3;

      // Up to 2GB tris.
      if (ntris > (std::numeric_limits<int32_t>::max)()) {
        err = "Too many triangles are generated.\n";
        return false;
      }

      for (size_t k = 0; k < ntris; k++) {
        triangulatedFaceVertexCounts.push_back(3);
        triangulatedFaceVertexIndices.push_back(
            faceVertexIndices[faceIndexOffset + indices[3 * k + 0]]);
        triangulatedFaceVertexIndices.push_back(
            faceVertexIndices[faceIndexOffset + indices[3 * k + 1]]);
        triangulatedFaceVertexIndices.push_back(
            faceVertexIndices[faceIndexOffset + indices[3 * k + 2]]);

        triangulatedToOrigFaceVertexIndexMap.push_back(faceIndexOffset +
                                                       indices[3 * k + 0]);
        triangulatedToOrigFaceVertexIndexMap.push_back(faceIndexOffset +
                                                       indices[3 * k + 1]);
        triangulatedToOrigFaceVertexIndexMap.push_back(faceIndexOffset +
                                                       indices[3 * k + 2]);
      }
      triangulatedFaceCounts.push_back(uint32_t(ntris));
    }

    faceIndexOffset += npolys;
  }

  return true;
}
#endif

#if 0 // not used atm.
// Building an Orthonormal Basis, Revisited
// http://jcgt.org/published/0006/01/01/
static void GenerateBasis(const vec3 &n, vec3 *tangent,
                         vec3 *binormal)
{
  if (n[2] < 0.0f) {
    const float a = 1.0f / (1.0f - n[2]);
    const float b = n[0] * n[1] * a;
    (*tangent) = vec3{1.0f - n[0] * n[0] * a, -b, n[0]};
    (*binormal) = vec3{b, n[1] * n[1] * a - 1.0f, -n[1]};
  } else {
    const float a = 1.0f / (1.0f + n[2]);
    const float b = -n[0] * n[1] * a;
    (*tangent) = vec3{1.0f - n[0] * n[0] * a, b, -n[0]};
    (*binormal) = vec3{b, 1.0f - n[1] * n[1] * a, -n[1]};
  }
}
#endif

struct ComputeTangentPackedVertexData {
  value::float3 position;
  value::float3 normal;
  value::float2 uv;

  // comparator for std::map
  bool operator<(const DefaultPackedVertexData &rhs) const {
    return memcmp(reinterpret_cast<const void *>(this),
                  reinterpret_cast<const void *>(&rhs),
                  sizeof(DefaultPackedVertexData)) > 0;
  }
};

struct ComputeTangentPackedVertexDataHasher {
  inline size_t operator()(const ComputeTangentPackedVertexData &v) const {
    // Simple hasher using FNV1 32bit
    // TODO: Use 64bit FNV1?
    // TODO: Use spatial hash or LSH(LocallySensitiveHash) for position value.
    static constexpr uint32_t kFNV_Prime = 0x01000193;
    static constexpr uint32_t kFNV_Offset_Basis = 0x811c9dc5;

    const uint8_t *ptr = reinterpret_cast<const uint8_t *>(&v);
    size_t n = sizeof(DefaultPackedVertexData);

    uint32_t hash = kFNV_Offset_Basis;
    for (size_t i = 0; i < n; i++) {
      hash = (kFNV_Prime * hash) ^ (ptr[i]);
    }

    return size_t(hash);
  }
};

struct ComputeTangentPackedVertexDataEqual {
  bool operator()(const ComputeTangentPackedVertexData &lhs,
                  const ComputeTangentPackedVertexData &rhs) const {
    return memcmp(reinterpret_cast<const void *>(&lhs),
                  reinterpret_cast<const void *>(&rhs),
                  sizeof(ComputeTangentPackedVertexData)) == 0;
  }
};

template <class PackedVert>
struct ComputeTangentVertexInput {
  std::vector<value::float3> positions;
  std::vector<value::float3> normals;
  std::vector<value::float2> uvs;

  size_t size() const { return positions.size(); }

  void get(size_t idx, PackedVert &output) const {
    if (idx < positions.size()) {
      output.position = positions[idx];
    } else {
      output.position = {0.0f, 0.0f, 0.0f};
    }
    if (idx < normals.size()) {
      output.normal = normals[idx];
    } else {
      output.normal = {0.0f, 0.0f, 0.0f};
    }
    if (idx < uvs.size()) {
      output.uv = uvs[idx];
    } else {
      output.uv = {0.0f, 0.0f};
    }
  }
};

template <class PackedVert>
struct ComputeTangentVertexOutput {
  std::vector<value::float3> positions;
  std::vector<value::float3> normals;
  std::vector<value::float2> uvs;

  size_t size() const { return positions.size(); }

  void push_back(const PackedVert &v) {
    positions.push_back(v.position);
    normals.push_back(v.normal);
    uvs.push_back(v.uv);
  }
};

///
/// Compute facevarying tangent and facevarying binormal.
///
/// Reference:
/// http://www.opengl-tutorial.org/intermediate-tutorials/tutorial-13-normal-mapping
///
/// Implemented code uses two adjacent edge composed from three vertices v_{i}, v_{i+1}, v_{i+2} for i < (N - 1)
/// , where N is the number of vertices per facet.
///
/// This may produce unwanted tangent/binormal frame for ill-defined polygon(quad, pentagon, ...).
/// Also, we assume input mesh has well-formed and has no or few vertices with similar property(position, uvs and normals)
///
/// TODO:
/// - [ ] Implement better getSimilarVertexIndex in the above opengl-tutorial to better average tangent/binormal.
///   - Use kNN search(e.g. nanoflann https://github.com/jlblancoc/nanoflann ), or point-query by building BVH over the mesh points.
///     - BVH builder candidate:
///       - NanoRT https://github.com/lighttransport/nanort
///       - bvh https://github.com/madmann91/bvh
///   - Or we can quantize vertex attributes and compute locally sensitive hashsing? https://dl.acm.org/doi/10.1145/3188745.3188846
/// - [ ] Support robusut computing tangent/binormal on arbitrary mesh.
///  - e.g. vector field calculation, use instance-mesh algorithm, etc...
//   - Use half-edges to find adjacent face/vertex.
///
///
/// @param[in] vertices Vertex points(`vertex` variability).
/// @param[in] faceVertexCounts faceVertexCounts of the mesh.
/// @param[in] faceVertexIndices faceVertexIndices of the mesh.
/// @param[in] texcoords Primary texcoords.
/// @param[in] normals normals.
/// @param[in] is_facevarying_input false = texcoords and normals are 'vertex' variability. true = 'facevarying' variability.
/// @param[out] tangents Computed tangents;
/// @param[out] binormals Computed binormals;
/// @param[out] out_vertex_indices Vertex indices.
/// @param[out] err Error message.
///
static bool ComputeTangentsAndBinormals(
    const std::vector<vec3> &vertices,
    const std::vector<uint32_t> &faceVertexCounts,
    const std::vector<uint32_t> &faceVertexIndices,
    const std::vector<vec2> &texcoords,
    const std::vector<vec3> &normals,
    bool is_facevarying_input,  // false: 'vertex' varying
    std::vector<vec3> *tangents,
    std::vector<vec3> *binormals,
    std::vector<uint32_t> *out_vertex_indices,
    std::string *err) {

  if (!tangents) {
    PUSH_ERROR_AND_RETURN("tangents arg is nullptr.");
  }

  if (!binormals) {
    PUSH_ERROR_AND_RETURN("binormals arg is nullptr.");
  }

  if (!out_vertex_indices) {
    PUSH_ERROR_AND_RETURN("out_indices arg is nullptr.");
  }

  if (vertices.empty()) {
    PUSH_ERROR_AND_RETURN("vertices is empty.");
  }

  // At least 1 triangle face should exist.
  if (faceVertexIndices.size() < 3) {
    PUSH_ERROR_AND_RETURN("faceVertexIndices.size < 3");
  }

  if (texcoords.empty()) {
    PUSH_ERROR_AND_RETURN("texcoords is empty");
  }

  if (normals.empty()) {
    PUSH_ERROR_AND_RETURN("normals is empty");
  }

  if (is_facevarying_input) {
    if (vertices.size() != faceVertexIndices.size()) {
      PUSH_ERROR_AND_RETURN("Invalid vertices.size.");
    }
    if (texcoords.size() != faceVertexIndices.size()) {
      PUSH_ERROR_AND_RETURN("Invalid texcoords.size.");
    }
    if (normals.size() != faceVertexIndices.size()) {
      PUSH_ERROR_AND_RETURN("Invalid normals.size.");
    }
  } else {
    uint32_t max_vert_index = *std::max_element(faceVertexIndices.begin(), faceVertexIndices.end());
    if (max_vert_index >= vertices.size()) {
      PUSH_ERROR_AND_RETURN("Invalid vertices.size.");
    }
    if (max_vert_index >= texcoords.size()) {
      PUSH_ERROR_AND_RETURN("Invalid texcoords.size.");
    }
    if (max_vert_index >= normals.size()) {
      PUSH_ERROR_AND_RETURN("Invalid normals.size.");
    }
  }

  bool hasFaceVertexCounts = true;
  if (faceVertexCounts.size() == 0) {
    // Assume all triangle faces.
    if ((faceVertexIndices.size() % 3) != 0) {
      PUSH_ERROR_AND_RETURN("Invalid faceVertexIndices. It must be all triangles: faceVertexIndices.size % 3 == 0");
    }
    hasFaceVertexCounts = false;
  }


  // tn, bn = facevarying
  std::vector<value::normal3f> tn(faceVertexIndices.size());
  memset(&tn.at(0), 0, sizeof(value::normal3f) * tn.size());
  std::vector<value::normal3f> bn(faceVertexIndices.size());
  memset(&bn.at(0), 0, sizeof(value::normal3f) * bn.size());


  //
  // 1. Compute facevarying tangent/binormal for each faceVertex.
  //
  size_t faceVertexIndexOffset{0};
  for (size_t i = 0; i < faceVertexCounts.size(); i++) {
    size_t nv = hasFaceVertexCounts ? faceVertexCounts[i] : 3;

    if ((faceVertexIndexOffset + nv) >= faceVertexIndices.size()) {
      // Invalid faceVertexIndices
      PUSH_ERROR_AND_RETURN("Invalid value in faceVertexOffset.");
    }

    if (nv < 3) {
      PUSH_ERROR_AND_RETURN("Degenerated facet found.");
    }

    // Process each two-edges per facet.
    //
    // Example:
    //
    // fv3
    //  o----------------o fv2
    //   \              /
    //    \            /
    //     o----------o
    //    fv0         fv1

    // facet0:  fv0, fv1, fv2
    // facet1:  fv1, fv2, fv3


    for (size_t f = 0; f < nv - 2; f++) {

      size_t fid0 = faceVertexIndexOffset + f;
      size_t fid1 = faceVertexIndexOffset + f+1;
      size_t fid2 = faceVertexIndexOffset + f+2;

      uint32_t vf0 = is_facevarying_input ? uint32_t(fid0) : faceVertexIndices[fid0];
      uint32_t vf1 = is_facevarying_input ? uint32_t(fid1) : faceVertexIndices[fid1];
      uint32_t vf2 = is_facevarying_input ? uint32_t(fid2) : faceVertexIndices[fid2];

      if ((vf0 >= vertices.size()) ||
          (vf1 >= vertices.size()) ||
          (vf2 >= vertices.size()) ) {

        // index out-of-range
        PUSH_ERROR_AND_RETURN("Invalid value in faceVertexIndices. some exceeds vertices.size()");
      }

      vec3 v1 = vertices[vf0];
      vec3 v2 = vertices[vf1];
      vec3 v3 = vertices[vf2];

      float v1x = v1[0];
      float v1y = v1[1];
      float v1z = v1[2];

      float v2x = v2[0];
      float v2y = v2[1];
      float v2z = v2[2];

      float v3x = v3[0];
      float v3y = v3[1];
      float v3z = v3[2];

      float w1x = 0.0f;
      float w1y = 0.0f;
      float w2x = 0.0f;
      float w2y = 0.0f;
      float w3x = 0.0f;
      float w3y = 0.0f;

      if ((vf0 >= texcoords.size()) ||
          (vf1 >= texcoords.size()) ||
          (vf2 >= texcoords.size()) ) {

        // index out-of-range
        PUSH_ERROR_AND_RETURN("Invalid index. some exceeds texcoords.size()");
      }

      {
        vec2 uv1 = texcoords[vf0];
        vec2 uv2 = texcoords[vf1];
        vec2 uv3 = texcoords[vf2];

        w1x = uv1[0];
        w1y = uv1[1];
        w2x = uv2[0];
        w2y = uv2[1];
        w3x = uv3[0];
        w3y = uv3[1];
      }

      float x1 = v2x - v1x;
      float x2 = v3x - v1x;
      float y1 = v2y - v1y;
      float y2 = v3y - v1y;
      float z1 = v2z - v1z;
      float z2 = v3z - v1z;

      float s1 = w2x - w1x;
      float s2 = w3x - w1x;
      float t1 = w2y - w1y;
      float t2 = w3y - w1y;

      float r = 1.0;

      if (std::fabs(double(s1 * t2 - s2 * t1)) > 1.0e-20) {
        r /= (s1 * t2 - s2 * t1);
      }

      vec3 tdir{(t2 * x1 - t1 * x2) * r, (t2 * y1 - t1 * y2) * r,
                  (t2 * z1 - t1 * z2) * r};
      vec3 bdir{(s1 * x2 - s2 * x1) * r, (s1 * y2 - s2 * y1) * r,
                  (s1 * z2 - s2 * z1) * r};


      //
      // NOTE: for quad or polygon mesh, this overwrites previous 2 facevarying points for each face.
      //       And this would not be a good way to compute tangents for quad/polygon.
      //

      tn[fid0][0] = tdir[0];
      tn[fid0][1] = tdir[1];
      tn[fid0][2] = tdir[2];

      tn[fid1][0] = tdir[0];
      tn[fid1][1] = tdir[1];
      tn[fid1][2] = tdir[2];

      tn[fid2][0] = tdir[0];
      tn[fid2][1] = tdir[1];
      tn[fid2][2] = tdir[2];

      bn[fid0][0] = bdir[0];
      bn[fid0][1] = bdir[1];
      bn[fid0][2] = bdir[2];

      bn[fid1][0] = bdir[0];
      bn[fid1][1] = bdir[1];
      bn[fid1][2] = bdir[2];

      bn[fid2][0] = bdir[0];
      bn[fid2][1] = bdir[1];
      bn[fid2][2] = bdir[2];
    }

    faceVertexIndexOffset += nv;
  }

  //
  // 2. Build indices(use same index for shared-vertex)
  //
  std::vector<uint32_t> vertex_indices; // len = faceVertexIndices.size()
  {
    ComputeTangentVertexInput<ComputeTangentPackedVertexData> vertex_input;
    ComputeTangentVertexOutput<ComputeTangentPackedVertexData> vertex_output;

    if (is_facevarying_input) {
      // input position is still in 'vertex' variability.
      for (size_t i = 0; i < faceVertexIndices.size(); i++) {
        vertex_input.positions.push_back(vertices[faceVertexIndices[i]]);
      }
      vertex_input.normals = normals;
      vertex_input.uvs = texcoords;
    } else {
      // expand to facevarying.
      for (size_t i = 0; i < faceVertexIndices.size(); i++) {
        vertex_input.positions.push_back(vertices[faceVertexIndices[i]]);
        vertex_input.normals.push_back(normals[faceVertexIndices[i]]);
        vertex_input.uvs.push_back(texcoords[faceVertexIndices[i]]);
      }

    }

    BuildIndices<ComputeTangentVertexInput<ComputeTangentPackedVertexData>,
                 ComputeTangentVertexOutput<ComputeTangentPackedVertexData>,
                 ComputeTangentPackedVertexData, ComputeTangentPackedVertexDataHasher,
                 ComputeTangentPackedVertexDataEqual>(vertex_input, vertex_output,
                                               vertex_indices);

    // We only need indices. Discard vertex_output
  }

  const uint32_t num_verts = *std::max_element(vertex_indices.begin(), vertex_indices.end());

  //
  // 3. normalize * orthogonalize;
  //

  // per-vertex tangents/binormals
  std::vector<value::normal3f> v_tn;
  v_tn.assign(num_verts, {0.0f, 0.0f, 0.0f});

  std::vector<value::normal3f> v_bn;
  v_bn.assign(num_verts, {0.0f, 0.0f, 0.0f});

  for (size_t i = 0; i < vertex_indices.size(); i++) {
    value::normal3f Tn = tn[vertex_indices[i]];
    value::normal3f Bn = bn[vertex_indices[i]];

    v_tn[vertex_indices[i]][0] += Tn[0];
    v_tn[vertex_indices[i]][1] += Tn[1];
    v_tn[vertex_indices[i]][2] += Tn[2];

    v_bn[vertex_indices[i]][0] += Bn[0];
    v_bn[vertex_indices[i]][1] += Bn[1];
    v_bn[vertex_indices[i]][2] += Bn[2];
  }

  for (size_t i = 0; i < size_t(num_verts); i++) {
    if (vlength(v_tn[i]) > 0.0f) {
      v_tn[i] = vnormalize(v_tn[i]);
    }
    if (vlength(v_bn[i]) > 0.0f) {
      v_bn[i] = vnormalize(v_bn[i]);
    }
  }

  tangents->assign(num_verts, {0.0f, 0.0f, 0.0f});
  binormals->assign(num_verts, {0.0f, 0.0f, 0.0f});

  for (size_t i = 0; i < vertex_indices.size(); i++) {

    value::normal3f n;

    // http://www.terathon.com/code/tangent.html

    n[0] = normals[vertex_indices[i]][0];
    n[1] = normals[vertex_indices[i]][1];
    n[2] = normals[vertex_indices[i]][2];

    value::normal3f Tn = v_tn[vertex_indices[i]];
    value::normal3f Bn = v_bn[vertex_indices[i]];

    // Gram-Schmidt orthogonalize
    Tn = (Tn - n * vdot(n, Tn));
    if (vlength(Tn) > 0.0f) {
      Tn = vnormalize(Tn);
    }

    // Calculate handedness
    if (vdot(vcross(n, Tn), Bn) < 0.0f) {
      Tn = Tn * -1.0f;
    }

    ((*tangents)[vertex_indices[i]])[0] = Tn[0];
    ((*tangents)[vertex_indices[i]])[1] = Tn[1];
    ((*tangents)[vertex_indices[i]])[2] = Tn[2];

    ((*binormals)[vertex_indices[i]])[0] = Bn[0];
    ((*binormals)[vertex_indices[i]])[1] = Bn[1];
    ((*binormals)[vertex_indices[i]])[2] = Bn[2];
  }

  (*out_vertex_indices) = vertex_indices;

  return true;
}

//
// Compute geometric normal in CCW(Counter Clock-Wise) manner
// Also computes the area of the input triangle.
//
inline static value::float3 GeometricNormal(
  const value::float3 v0, const value::float3 v1, const value::float3 v2, float &area) {

  const value::float3 v10 = v1 - v0;
  const value::float3 v20 = v2 - v0;

  value::float3 Nf = vcross(v10, v20);  // CCW
  area = 0.5f * vlength(Nf);
  Nf = vnormalize(Nf);

  return Nf;
}

//
// Compute a normal for vertices.
// Normal vector is computed as weighted(by the area of the triangle) vector.
//
// TODO: Implement better normal calculation. ref. http://www.bytehazard.com/articles/vertnorm.html
//
static bool ComputeNormals(
    const std::vector<vec3> &vertices,
    const std::vector<uint32_t> &faceVertexCounts,
    const std::vector<uint32_t> &faceVertexIndices,
    std::vector<vec3> &normals,
    std::string *err) {

  normals.assign(vertices.size(), {0.0f, 0.0f, 0.0f});

  size_t faceVertexIndexOffset{0};
  for (size_t f = 0; f < faceVertexCounts.size(); f++) {
    size_t nv = faceVertexCounts[f];

    if (nv < 3) {
      PUSH_ERROR_AND_RETURN(fmt::format("Invalid face num {} at faceVertexCounts[{}]",
        nv, f));
    }

    uint32_t vidx0 = faceVertexIndices[faceVertexIndexOffset + f + 0];
    uint32_t vidx1 = faceVertexIndices[faceVertexIndexOffset + f + 1];
    uint32_t vidx2 = faceVertexIndices[faceVertexIndexOffset + f + 2];

    if ((vidx0 >= vertices.size()) || (vidx1 >= vertices.size()) || (vidx2 >= vertices.size())) {
      PUSH_ERROR_AND_RETURN(fmt::format("vertexIndex exceeds vertices.size {}",
        vertices.size()));
    }

    // For quad/polygon, first three vertices are used to compute face normal
    // (Assume quad/polygon plane is co-planar)
    float area{0.0f};
    value::float3 Nf = GeometricNormal(
      vertices[vidx0],
      vertices[vidx1],
      vertices[vidx2], area);

    for (size_t v = 0; v < nv; v++) {
      uint32_t vidx = faceVertexIndices[faceVertexIndexOffset + v];
      if (vidx >= vertices.size()) {
        PUSH_ERROR_AND_RETURN(fmt::format("vertexIndex exceeds vertices.size {}",
          vertices.size()));
      }
      normals[vidx] += area * Nf;
    }

    faceVertexIndexOffset += nv;
  }

  for (size_t v = 0; v < normals.size(); v++) {
    normals[v] = vnormalize(normals[v]);
  }

  return true;
}

}  // namespace

#if 0
// Currently float2 only
std::vector<UsdPrimvarReader_float2> ExtractPrimvarReadersFromMaterialNode(
    const Prim &node) {
  std::vector<UsdPrimvarReader_float2> dst;

  if (!node.is<Material>()) {
    return dst;
  }

  for (const auto &child : node.children()) {
    (void)child;
  }

  // Traverse and find PrimvarReader_float2 shader.
  return dst;
}

nonstd::expected<Node, std::string> ConvertXform(const Stage &stage,
                                            const Xform &xform) {
  (void)stage;

  // TODO: timeSamples

  Node node;
  if (auto m = xform.GetLocalMatrix()) {
    node.local_matrix = m.value();
  }

  return std::move(node);
}
#endif

namespace {

bool ListUVNames(const RenderMaterial &material,
                 const std::vector<UVTexture> &textures,
                 StringAndIdMap &si_map) {
  // TODO: Use auto
  auto fun_vec3 = [&](const ShaderParam<vec3> &param) {
    int32_t texId = param.textureId;
    if ((texId >= 0) && (size_t(texId) < textures.size())) {
      const UVTexture &tex = textures[size_t(texId)];
      if (tex.varname_uv.size()) {
        if (!si_map.count(tex.varname_uv)) {
          uint64_t slotId = si_map.size();
          DCOUT("Add textureSlot: " << tex.varname_uv << ", " << slotId);
          si_map.add(tex.varname_uv, slotId);
        }
      }
    }
  };

  auto fun_float = [&](const ShaderParam<float> &param) {
    int32_t texId = param.textureId;
    if ((texId >= 0) && (size_t(texId) < textures.size())) {
      const UVTexture &tex = textures[size_t(texId)];
      if (tex.varname_uv.size()) {
        if (!si_map.count(tex.varname_uv)) {
          uint64_t slotId = si_map.size();
          DCOUT("Add textureSlot: " << tex.varname_uv << ", " << slotId);
          si_map.add(tex.varname_uv, slotId);
        }
      }
    }
  };

  fun_vec3(material.surfaceShader.diffuseColor);
  fun_vec3(material.surfaceShader.normal);
  fun_float(material.surfaceShader.metallic);
  fun_float(material.surfaceShader.roughness);
  fun_float(material.surfaceShader.clearcoat);
  fun_float(material.surfaceShader.clearcoatRoughness);
  fun_float(material.surfaceShader.opacity);
  fun_float(material.surfaceShader.opacityThreshold);
  fun_float(material.surfaceShader.ior);
  fun_float(material.surfaceShader.displacement);
  fun_float(material.surfaceShader.occlusion);

  return true;
}

#undef PushError

}  // namespace


bool RenderSceneConverter::ConvertVertexVariabilityImpl(
    VertexAttribute &vattr, const bool to_vertex_varying,
    const std::vector<uint32_t> &faceVertexCounts,
    const std::vector<uint32_t> &faceVertexIndices) {
  if (vattr.data.empty()) {
    return true;
  }

  if (vattr.variability == VertexVariability::Uniform) {
    if (to_vertex_varying) {
      auto result = UniformToVertex(vattr.get_data(), vattr.stride_bytes(),
                                    faceVertexCounts, faceVertexIndices);

      if (!result) {
        PUSH_ERROR_AND_RETURN(
            fmt::format("Convert `{}` attribute with uniform-varying "
                        "to vertex-varying failed: {}",
                        vattr.name, result.error()));
      }

      vattr.data = result.value();
      vattr.variability = VertexVariability::Vertex;

    } else {
      auto result = UniformToFaceVarying(vattr.get_data(), vattr.stride_bytes(),
                                         faceVertexCounts);
      if (!result) {
        PUSH_ERROR_AND_RETURN(
            fmt::format("Convert uniform `{}` attribute to failed: {}",
                        vattr.name, result.error()));
      }

      vattr.data = result.value();
      vattr.variability = VertexVariability::FaceVarying;
    }
  } else if (vattr.variability == VertexVariability::Constant) {
    if (to_vertex_varying) {
      auto result = ConstantToVertex(vattr.get_data(), vattr.stride_bytes(),
                                     faceVertexCounts, faceVertexIndices);

      if (!result) {
        PUSH_ERROR_AND_RETURN(
            fmt::format("Convert `{}` attribute with uniform-varying "
                        "to vertex-varying failed: {}",
                        vattr.name, result.error()));
      }

      vattr.data = result.value();
      vattr.variability = VertexVariability::Vertex;

    } else {
      auto result = UniformToFaceVarying(vattr.get_data(), vattr.stride_bytes(),
                                         faceVertexCounts);
      if (!result) {
        PUSH_ERROR_AND_RETURN(
            fmt::format("Convert uniform `{}` attribute to failed: {}",
                        vattr.name, result.error()));
      }

      vattr.data = result.value();
      vattr.variability = VertexVariability::FaceVarying;
    }

  } else if ((vattr.variability == VertexVariability::Vertex) ||
             (vattr.variability == VertexVariability::Varying)) {
    if (!to_vertex_varying) {
      auto result = VertexToFaceVarying(vattr.get_data(), vattr.stride_bytes(),
                                        faceVertexCounts, faceVertexIndices);
      if (!result) {
        PUSH_ERROR_AND_RETURN(
            fmt::format("Convert vertex/varying `{}` attribute to failed: {}",
                        vattr.name, result.error()));
      }

      vattr.data = result.value();
      vattr.variability = VertexVariability::FaceVarying;
    }

  } else if (vattr.variability == VertexVariability::FaceVarying) {
    if (to_vertex_varying) {
      PUSH_ERROR_AND_RETURN(
          "Internal error. `to_vertex_varying` should not be true when "
          "FaceVarying.");
    }

    std::vector<uint8_t> buf;
    buf.resize(vattr.stride_bytes());

    size_t nsrcs = vattr.vertex_count();

    if (faceVertexIndices.empty()) {
      // vattr.data = vattr.get_data();
    } else {
      auto vsrc = vattr.data;  // copy

      vattr.data.clear();
      // rearrange
      for (size_t i = 0; i < faceVertexIndices.size(); i++) {
        size_t vidx = faceVertexIndices[i];

        if (vidx >= nsrcs) {
          PUSH_ERROR_AND_RETURN(
              "Internal error. Invalid index in faceVertexIndices.");
        }

        memcpy(buf.data(), vsrc.data() + vidx * vattr.stride_bytes(),
               vattr.stride_bytes());

        vattr.data.insert(vattr.data.end(), buf.begin(), buf.end());
      }
    }

    vattr.variability = VertexVariability::FaceVarying;
  } else {
    PUSH_ERROR_AND_RETURN(
        fmt::format("Unsupported/unimplemented interpolation: {} ",
                    to_string(vattr.variability)));
  }

  return true;
}

bool RenderSceneConverter::BuildVertexIndicesImpl(RenderMesh &mesh) {

    //
    // - If mesh is triangulated, use triangulatedFaceVertexIndices, otherwise use faceVertxIndices.
    // - Make vertex attributes 'facevarying' variability
    // - Assign same id for similar(currently identitical) vertex attribute.
    // - Reorder vertex attributes to 'vertex' variability.
    //

    const std::vector<uint32_t> &fvIndices =
        mesh.triangulatedFaceVertexIndices.size()
            ? mesh.triangulatedFaceVertexIndices
            : mesh.faceVertexIndices;

    DefaultVertexInput<DefaultPackedVertexData> vertex_input;

    size_t num_fvs = fvIndices.size();
    vertex_input.positions.assign(num_fvs, {0.0f, 0.0f, 0.0f});
    vertex_input.uv0s.assign(num_fvs, {0.0f, 0.0f});
    vertex_input.uv1s.assign(num_fvs, {0.0f, 0.0f});
    vertex_input.normals.assign(num_fvs, {0.0f, 0.0f, 0.0f});
    vertex_input.tangents.assign(num_fvs, {0.0f, 0.0f, 0.0f});
    vertex_input.binormals.assign(num_fvs, {0.0f, 0.0f, 0.0f});
    vertex_input.colors.assign(num_fvs, {0.0f, 0.0f, 0.0f});
    vertex_input.opacities.assign(num_fvs, 0.0f);

    if (mesh.normals.vertex_count()) {
      if (!mesh.normals.is_facevarying()) {
        PUSH_ERROR_AND_RETURN(
            "Internal error. normals must be 'facevarying' variability.");
      }
      if (mesh.normals.vertex_count() != num_fvs) {
        PUSH_ERROR_AND_RETURN(
            "Internal error. The number of normal items does not match with "
            "the number of facevarying items.");
      }
    }

    const value::float2 *texcoord0_ptr = nullptr;
    const value::float2 *texcoord1_ptr = nullptr;

    for (const auto &it : mesh.texcoords) {
      if (it.second.vertex_count() > 0) {
        if (!it.second.is_facevarying()) {
          PUSH_ERROR_AND_RETURN(
              "Internal error. texcoords must be 'facevarying' variability.");
        }
        if (it.second.vertex_count() != num_fvs) {
          PUSH_ERROR_AND_RETURN(
              "Internal error. The number of texcoord items does not match "
              "with the number of facevarying items.");
        }

        if (it.first == 0) {
          texcoord0_ptr = reinterpret_cast<const value::float2 *>(
              it.second.get_data().data());
        } else if (it.first == 1) {
          texcoord1_ptr = reinterpret_cast<const value::float2 *>(
              it.second.get_data().data());
        } else {
          // ignore.
        }
      }
    }

    const value::float3 *tangents_ptr = nullptr;
    const value::float3 *binormals_ptr = nullptr;

    if (texcoord0_ptr) {
      if (mesh.tangents.vertex_count()) {
        if (!mesh.tangents.is_facevarying()) {
          PUSH_ERROR_AND_RETURN(
              "Internal error. tangents must be 'facevarying' variability.");
        }
        if (mesh.tangents.vertex_count() != num_fvs) {
          PUSH_ERROR_AND_RETURN(
              "Internal error. The number of tangents items does not match "
              "with the number of facevarying items.");
        }

        tangents_ptr = reinterpret_cast<const value::float3 *>(
                      mesh.tangents.get_data().data());
      }


      if (mesh.binormals.vertex_count()) {
        if (!mesh.binormals.is_facevarying()) {
          PUSH_ERROR_AND_RETURN(
              "Internal error. binormals must be 'facevarying' variability.");
        }
        if (mesh.binormals.vertex_count() != num_fvs) {
          PUSH_ERROR_AND_RETURN(
              "Internal error. The number of binormals items does not match "
              "with the number of facevarying items.");
        }
        binormals_ptr = reinterpret_cast<const value::float3 *>(
                      mesh.binormals.get_data().data());
      }

    }

    if (mesh.vertex_colors.vertex_count()) {
      if (!mesh.vertex_colors.is_facevarying()) {
        PUSH_ERROR_AND_RETURN(
            "Internal error. vertex_colors must be 'facevarying' variability.");
      }
      if (mesh.vertex_colors.vertex_count() != num_fvs) {
        PUSH_ERROR_AND_RETURN(
            "Internal error. The number of vertex_color items does not match "
            "with the number of facevarying items.");
      }
    }

    if (mesh.vertex_opacities.vertex_count()) {
      if (!mesh.vertex_opacities.is_facevarying()) {
        PUSH_ERROR_AND_RETURN(
            "Internal error. vertex_opacities must be 'facevarying' "
            "variability.");
      }
      if (mesh.vertex_colors.vertex_count() != num_fvs) {
        PUSH_ERROR_AND_RETURN(
            "Internal error. The number of vertex_opacity items does not match "
            "with the number of facevarying items.");
      }
    }

    const value::float3 *normals_ptr =
        (mesh.normals.vertex_count() > 0)
            ? reinterpret_cast<const value::float3 *>(
                  mesh.normals.get_data().data())
            : nullptr;
    const value::float3 *colors_ptr =
        (mesh.vertex_colors.vertex_count() > 0)
            ? reinterpret_cast<const value::float3 *>(
                  mesh.vertex_colors.get_data().data())
            : nullptr;
    const float *opacities_ptr =
        (mesh.vertex_opacities.vertex_count() > 0)
            ? reinterpret_cast<const float *>(
                  mesh.vertex_opacities.get_data().data())
            : nullptr;

    for (size_t i = 0; i < num_fvs; i++) {
      vertex_input.positions[i] = mesh.points[fvIndices[i]];
      if (normals_ptr) {
        vertex_input.normals[i] = normals_ptr[i];
      }
      if (texcoord0_ptr) {
        vertex_input.uv0s[i] = texcoord0_ptr[i];
      }
      if (texcoord1_ptr) {
        vertex_input.uv1s[i] = texcoord1_ptr[i];
      }
      if (tangents_ptr) {
        vertex_input.tangents[i] = tangents_ptr[i];
      }
      if (binormals_ptr) {
        vertex_input.binormals[i] = binormals_ptr[i];
      }
      if (colors_ptr) {
        vertex_input.colors[i] = colors_ptr[i];
      }
      if (opacities_ptr) {
        vertex_input.opacities[i] = opacities_ptr[i];
      }
    }

    std::vector<uint32_t> out_indices;
    DefaultVertexOutput<DefaultPackedVertexData> vertex_output;

    BuildIndices<DefaultVertexInput<DefaultPackedVertexData>,
                 DefaultVertexOutput<DefaultPackedVertexData>,
                 DefaultPackedVertexData, DefaultPackedVertexDataHasher,
                 DefaultPackedVertexDataEqual>(vertex_input, vertex_output,
                                               out_indices);


    mesh.faceVertexIndices = out_indices;
    mesh.points = vertex_output.positions;
    if (normals_ptr) {
      mesh.normals.set_buffer(reinterpret_cast<const uint8_t *>(vertex_output.normals.data()), vertex_output.normals.size() * sizeof(value::float3));
    }

    if (texcoord0_ptr) {
      mesh.texcoords[0].set_buffer(reinterpret_cast<const uint8_t *>(vertex_output.uv0s.data()), vertex_output.uv0s.size() * sizeof(value::float2));
    }

    if (texcoord1_ptr) {
      mesh.texcoords[1].set_buffer(reinterpret_cast<const uint8_t *>(vertex_output.uv1s.data()), vertex_output.uv1s.size() * sizeof(value::float2));
    }

    if (tangents_ptr) {
      mesh.tangents.set_buffer(reinterpret_cast<const uint8_t *>(vertex_output.tangents.data()), vertex_output.tangents.size() * sizeof(value::float3));
    }

    if (binormals_ptr) {
      mesh.binormals.set_buffer(reinterpret_cast<const uint8_t *>(vertex_output.binormals.data()), vertex_output.binormals.size() * sizeof(value::float3));
    }

    if (colors_ptr) {
      mesh.vertex_colors.set_buffer(reinterpret_cast<const uint8_t *>(vertex_output.colors.data()), vertex_output.colors.size() * sizeof(value::float3));
    }

    if (opacities_ptr) {
      mesh.vertex_opacities.set_buffer(reinterpret_cast<const uint8_t *>(vertex_output.opacities.data()), vertex_output.opacities.size() * sizeof(float));
    }

  if (mesh.triangulatedFaceVertexIndices.size()) {
    mesh.triangulatedFaceVertexIndices.swap(out_indices);
  } else {
    mesh.faceVertexIndices.swap(out_indices);
  }

  return true;
}


bool RenderSceneConverter::ConvertMesh(
    const RenderSceneConverterEnv &env,
    const Path &abs_path, const GeomMesh &mesh,
    const MaterialPath &material_path,
    const std::map<std::string, MaterialPath> &subset_material_path_map,
    const std::map<std::string, int64_t> &rmaterial_idMap,
    const std::vector<const tinyusdz::GeomSubset *> &material_subsets,
    const std::vector<std::pair<std::string, const tinyusdz::BlendShape *>>
        &blendshapes,
    RenderMesh *dstMesh) {
  //
  // Steps:
  //
  // 1. Get points, faceVertexIndices and faceVertexOffsets at specified time.
  //   - Validate GeomSubsets
  // 2. Assign Material and list up texcoord primvars
  // 3. convert texcoord, normals, vetexcolor(displaycolors)
  //   - First try to convert it to `vertex` varying(Can be drawn with single
  //   index buffer)
  //   - Otherwise convert to `facevarying` as the last resort.
  // 4. Triangulate indices  when `triangulate` is enabled.
  //   - Triangulate texcoord, normals, vertexcolor.
  // 5. Convert Skin weights
  // 6. Convert BlendShape
  // 7. Build indices(convert 'facevarying' to 'vertrex')
  // 8. Calcualte normals(if not present in the mesh)
  // 9. Build tangent frame(for normal mapping)
  //
  //

  if (!dstMesh) {
    PUSH_ERROR_AND_RETURN("`dst` mesh pointer is nullptr");
  }

  RenderMesh dst;

  dst.is_rightHanded =
      (mesh.orientation.get_value() == tinyusdz::Orientation::RightHanded);
  dst.doubleSided = mesh.doubleSided.get_value();

  //
  // 1. Mandatory attribute: points, faceVertexCounts and faceVertexIndices.
  //
  // TODO: Make error when Mesh's indices is empty?
  //

  {
    std::vector<value::point3f> points;
    bool ret = EvaluateTypedAnimatableAttribute(
        env.stage, mesh.points, "points", &points, &_err, env.timecode,
        value::TimeSampleInterpolationType::Linear);
    if (!ret) {
      return false;
    }

    if (points.empty()) {
      PUSH_ERROR_AND_RETURN(
          fmt::format("`points` is empty. Prim {}", abs_path));
    }

    dst.points.resize(points.size());
    memcpy(dst.points.data(), points.data(),
           sizeof(value::float3) * points.size());
  }

  {
    std::vector<int32_t> indices;
    bool ret = EvaluateTypedAnimatableAttribute(
        env.stage, mesh.faceVertexIndices, "faceVertexIndices", &indices, &_err,
        env.timecode, value::TimeSampleInterpolationType::Held);
    if (!ret) {
      return false;
    }

    for (size_t i = 0; i < indices.size(); i++) {
      if (indices[i] < 0) {
        PUSH_ERROR_AND_RETURN(fmt::format(
            "faceVertexIndices[{}] contains negative index value {}.", i,
            indices[i]));
      }
      if (size_t(indices[i]) > dst.points.size()) {
        PUSH_ERROR_AND_RETURN(
            fmt::format("faceVertexIndices[{}] {} exceeds points.size {}.", i,
                        indices[i], dst.points.size()));
      }
      dst.faceVertexIndices.push_back(uint32_t(indices[i]));
    }
  }

  {
    std::vector<int> counts;
    bool ret = EvaluateTypedAnimatableAttribute(
        env.stage, mesh.faceVertexCounts, "faceVertexCounts", &counts, &_err,
        env.timecode, value::TimeSampleInterpolationType::Held);
    if (!ret) {
      return false;
    }

    size_t sumCounts = 0;
    dst.faceVertexCounts.clear();
    for (size_t i = 0; i < counts.size(); i++) {
      if (counts[i] < 3) {
        PUSH_ERROR_AND_RETURN(
            fmt::format("faceVertexCounts[{}] contains invalid value {}. The "
                        "count value must be >= 3",
                        i, counts[i]));
      }

      if ((sumCounts + size_t(counts[i])) > dst.faceVertexIndices.size()) {
        PUSH_ERROR_AND_RETURN(fmt::format(
            "faceVertexCounts[{}] exceeds faceVertexIndices.size {}.", i,
            dst.faceVertexIndices.size()));
      }
      dst.faceVertexCounts.push_back(uint32_t(counts[i]));
      sumCounts += size_t(counts[i]);
    }
  }

  //
  // 2. bindMaterial GeoMesh and GeomSubset.
  //
  // Assume Material conversion is done before ConvertMesh.
  // Here we only assign RenderMaterial id and extract GeomSubset::indices
  // information.
  //

  if (rmaterial_idMap.count(material_path.material_path)) {
    dst.material_id = int(rmaterial_idMap.at(material_path.material_path));
  }

  if (rmaterial_idMap.count(material_path.backface_material_path)) {
    dst.backface_material_id =
        int(rmaterial_idMap.at(material_path.backface_material_path));
  }

  if (env.mesh_config.validate_geomsubset) {
    size_t elementCount = dst.faceVertexCounts.size();

    if (material_subsets.size() &&
        mesh.subsetFamilyTypeMap.count(value::token("materialBind"))) {
      const GeomSubset::FamilyType familyType =
          mesh.subsetFamilyTypeMap.at(value::token("materialBind"));
      if (!GeomSubset::ValidateSubsets(material_subsets, elementCount,
                                       familyType, &_err)) {
        PUSH_ERROR_AND_RETURN("GeomSubset validation failed.");
      }
    }
  }

  for (const auto &psubset : material_subsets) {
    MaterialSubset ms;
    ms.prim_name = psubset->name;
    // ms.prim_index = // TODO
    ms.abs_path = abs_path.prim_part() + std::string("/") + psubset->name;
    ms.display_name = psubset->meta.displayName.value_or("");

    // TODO: Raise error when indices is empty?
    if (psubset->indices.authored()) {
      std::vector<int> indices;  // index to faceVertexCounts
      bool ret = EvaluateTypedAnimatableAttribute(
          env.stage, psubset->indices, "indices", &indices, &_err, env.timecode,
          value::TimeSampleInterpolationType::Held);
      if (!ret) {
        return false;
      }

      ms.indices = indices;
    }

    if (subset_material_path_map.count(psubset->name)) {
      const auto &mp = subset_material_path_map.at(psubset->name);
      if (rmaterial_idMap.count(mp.material_path)) {
        ms.material_id = int(rmaterial_idMap.at(mp.material_path));
      }
      if (rmaterial_idMap.count(mp.backface_material_path)) {
        ms.backface_material_id =
            int(rmaterial_idMap.at(mp.backface_material_path));
      }
    }

    // TODO: Ensure prim_name is unique.
    dst.material_subsetMap[ms.prim_name] = ms;
  }

  //
  // List up texcoords in this mesh.
  // - If no material assigned to this mesh, look into
  // `default_texcoords_primvar_name`
  // - If materials are assigned, find all corresponding UV primvars in this
  // mesh.
  //

  // key:slotId, value:texcoord data
  std::unordered_map<uint32_t, VertexAttribute> uvAttrs;

  // We need Material info to get corresponding primvar name.
  if (rmaterial_idMap.empty()) {
    // No material assigned to the Mesh, but we may still want texcoords solely(
    // assign material after the conversion)
    // So find a primvar whose name matches default texcoord name.
    if (mesh.has_primvar(env.mesh_config.default_texcoords_primvar_name)) {
      DCOUT("uv primvar  with default_texcoords_primvar_name found.");
      auto ret = GetTextureCoordinate(
          env.stage, mesh, env.mesh_config.default_texcoords_primvar_name, env.timecode,
          env.tinterp);
      if (ret) {
        const VertexAttribute vattr = ret.value();

        // Use slotId 0
        uvAttrs[0] = vattr;
      }
    }
  } else {
    for (auto rmat : rmaterial_idMap) {
      int64_t rmaterial_id = rmat.second;

      if ((rmaterial_id > -1) && (size_t(rmaterial_id) < materials.size())) {
        const RenderMaterial &material = materials[size_t(rmaterial_id)];

        StringAndIdMap uvname_map;
        if (!ListUVNames(material, textures, uvname_map)) {
          return false;
        }

        for (auto it = uvname_map.i_begin(); it != uvname_map.i_end(); it++) {
          uint64_t slotId = it->first;
          std::string uvname = it->second;

          if (!uvAttrs.count(uint32_t(slotId))) {
            auto ret = GetTextureCoordinate(env.stage, mesh, uvname, env.timecode,
                                            env.tinterp);
            if (ret) {
              const VertexAttribute vattr = ret.value();

              uvAttrs[uint32_t(slotId)] = vattr;
            }
          }
        }
      }
    }
  }

  uint32_t num_vertices = uint32_t(dst.points.size());
  uint32_t num_faces = uint32_t(dst.faceVertexCounts.size());
  uint32_t num_face_vertex_indices = uint32_t(dst.faceVertexIndices.size());

  if (mesh.has_primvar(env.mesh_config.default_tangents_primvar_name)) {
    GeomPrimvar pvar;

    if (!GetGeomPrimvar(env.stage, &mesh, env.mesh_config.default_tangents_primvar_name, &pvar, &_err)) {
      return false;
    }

    if (!ToVertexAttribute(pvar, env.mesh_config.default_tangents_primvar_name, num_vertices, num_faces, num_face_vertex_indices, dst.tangents, &_err, env.timecode, env.tinterp)) {
      return false;
    }
  }

  if (mesh.has_primvar(env.mesh_config.default_binormals_primvar_name)) {
    GeomPrimvar pvar;

    if (!GetGeomPrimvar(env.stage, &mesh, env.mesh_config.default_binormals_primvar_name, &pvar, &_err)) {
      return false;
    }

    if (!ToVertexAttribute(pvar, env.mesh_config.default_binormals_primvar_name, num_vertices, num_faces, num_face_vertex_indices, dst.binormals, &_err, env.timecode, env.tinterp)) {
      return false;
    }
  }

  constexpr auto kDisplayColor = "displayColor";
  if (mesh.has_primvar(kDisplayColor)) {
    GeomPrimvar pvar;

    if (!GetGeomPrimvar(env.stage, &mesh, kDisplayColor, &pvar, &_err)) {
      return false;
    }

    VertexAttribute vcolor;
    if (!ToVertexAttribute(pvar, kDisplayColor, num_vertices, num_faces, num_face_vertex_indices, vcolor, &_err, env.timecode, env.tinterp)) {
      return false;
    }

    if ((vcolor.elementSize == 1) && (vcolor.vertex_count() == 1) && (vcolor.stride_bytes() == 3 * 4)) {
      memcpy(&dst.displayColor, vcolor.data.data(), vcolor.stride_bytes());
    } else {
      dst.vertex_colors = vcolor;
    }
  }

  constexpr auto kDisplayOpacity = "displayOpacity";
  if (mesh.has_primvar(kDisplayOpacity)) {
    GeomPrimvar pvar;
    if (!GetGeomPrimvar(env.stage, &mesh, kDisplayOpacity, &pvar, &_err)) {
      return false;
    }

    VertexAttribute vopacity;
    if (!ToVertexAttribute(pvar, kDisplayOpacity, num_vertices, num_faces, num_face_vertex_indices, vopacity, &_err, env.timecode, env.tinterp)) {
      return false;
    }

    if ((vopacity.elementSize == 1) && (vopacity.vertex_count() == 1) && (vopacity.stride_bytes() == 4)) {
      memcpy(&dst.displayOpacity, vopacity.data.data(), vopacity.stride_bytes());
    } else {
      dst.vertex_opacities = vopacity;
    }
  }

  //
  // Check if the Mesh can be drawn with single index buffer during converting
  // normals/texcoords/displayColors/displayOpacities, since OpenGL and Vulkan
  // does not support drawing a primitive with multiple index buffers.
  //
  // If the Mesh contains any face-varying attribute,
  // First try to convert it 'vertex' variabily, if it fails, all attribute are
  // converted to face-varying so that the Mesh can be drawn without index
  // buffer. This will hurt the performance of rendering in OpenGL/Vulkan,
  // especially when the Mesh is animated with skinning.
  //
  // We leave user-defined primvar as-is, so no check for it.
  //
  bool is_single_indexable{true};

  //
  // Convert normals
  //
  {
    Interpolation interp = mesh.get_normalsInterpolation();
    std::vector<value::normal3f> normals;

    if (mesh.has_primvar("normals")) {  // primvars:normals
      GeomPrimvar pvar;
      if (!GetGeomPrimvar(env.stage, &mesh, "normals", &pvar, &_err)) {
        return false;
      }

      if (!pvar.flatten_with_indices(env.timecode, &normals, env.tinterp, &_err)) {
        PUSH_ERROR_AND_RETURN("Failed to expand `normals` primvar.");
      }

    } else if (mesh.normals.authored()) {  // look 'normals'
      if (!EvaluateTypedAnimatableAttribute(env.stage, mesh.normals, "normals",
                                            &normals, &_err, env.timecode,
                                            env.tinterp)) {
      }
    }

    dst.normals.get_data().resize(normals.size() * sizeof(value::normal3f));
    memcpy(dst.normals.get_data().data(), normals.data(),
           normals.size() * sizeof(value::normal3f));
    dst.normals.elementSize = 1;
    dst.normals.stride = sizeof(value::normal3f);
    dst.normals.format = VertexAttributeFormat::Vec3;

    if (interp == Interpolation::Varying) {
      dst.normals.variability = VertexVariability::Varying;
    } else if (interp == Interpolation::Constant) {
      dst.normals.variability = VertexVariability::Constant;
    } else if (interp == Interpolation::Uniform) {
      dst.normals.variability = VertexVariability::Uniform;
    } else if (interp == Interpolation::Vertex) {
      dst.normals.variability = VertexVariability::Vertex;
    } else if (interp == Interpolation::FaceVarying) {
      dst.normals.variability = VertexVariability::FaceVarying;
    } else {
      PUSH_ERROR_AND_RETURN(
          "[Internal Error] Invalid interpolation value for normals.");
    }
    dst.normals.indices.clear();
    dst.normals.name = "normals";

    if (is_single_indexable &&
        (dst.normals.variability == VertexVariability::FaceVarying)) {
      VertexAttribute va_normals;
      if (TryConvertFacevaryingToVertex(
              dst.normals, &va_normals, dst.faceVertexIndices, &_warn,
              env.mesh_config.facevarying_to_vertex_eps)) {
        dst.normals = std::move(va_normals);
      } else {
        is_single_indexable = false;
      }
    }
  }

  //
  // Convert UVs
  //

  for (const auto &it : uvAttrs) {
    uint64_t slotId = it.first;
    const VertexAttribute &vattr = it.second;

    if (vattr.format != VertexAttributeFormat::Vec2) {
      PUSH_ERROR_AND_RETURN(
          fmt::format("Texcoord VertexAttribute must be Vec2 type.\n"));
    }

    if (vattr.element_size() != 1) {
      PUSH_ERROR_AND_RETURN(
          fmt::format("elementSize must be 1 for Texcoord attribute."));
    }

    DCOUT("Add texcoord attr `" << vattr.name << "` to slot Id " << slotId);

    if (is_single_indexable &&
        (vattr.variability == VertexVariability::FaceVarying)) {
      VertexAttribute va_uvs;
      if (TryConvertFacevaryingToVertex(
              vattr, &va_uvs, dst.faceVertexIndices, &_warn,
              env.mesh_config.facevarying_to_vertex_eps)) {
        dst.texcoords[uint32_t(slotId)] = va_uvs;
      } else {
        is_single_indexable = false;
        dst.texcoords[uint32_t(slotId)] = vattr;
      }
    } else {
      dst.texcoords[uint32_t(slotId)] = vattr;
    }
  }

  if (dst.vertex_colors.vertex_count() > 1) {
    VertexAttribute vattr = dst.vertex_colors;  // copy

    if (vattr.format != VertexAttributeFormat::Vec3) {
      PUSH_ERROR_AND_RETURN(
          fmt::format("Color VertexAttribute must be Vec3 type.\n"));
    }

    if (vattr.element_size() != 1) {
      PUSH_ERROR_AND_RETURN(
          fmt::format("elementSize = 1 expected for VertexColor, but got {}",
                      vattr.element_size()));
    }

    if (is_single_indexable &&
        (dst.vertex_colors.variability == VertexVariability::FaceVarying)) {
      VertexAttribute va;
      if (TryConvertFacevaryingToVertex(
              dst.vertex_colors, &va, dst.faceVertexIndices, &_warn,
              env.mesh_config.facevarying_to_vertex_eps)) {
        dst.vertex_colors = std::move(va);
      } else {
        is_single_indexable = false;
      }
    }
  }

  if (dst.vertex_opacities.vertex_count() > 1) {
    VertexAttribute vattr = dst.vertex_opacities;  // copy

    if (vattr.format != VertexAttributeFormat::Float) {
      PUSH_ERROR_AND_RETURN(
          fmt::format("Opacity VertexAttribute must be Float type.\n"));
    }

    if (vattr.element_size() != 1) {
      PUSH_ERROR_AND_RETURN(
          fmt::format("elementSize = 1 expected for VertexOpacity, but got {}",
                      vattr.element_size()));
    }

    if (is_single_indexable &&
        (dst.vertex_opacities.variability == VertexVariability::FaceVarying)) {
      VertexAttribute va;
      if (TryConvertFacevaryingToVertex(
              dst.vertex_opacities, &va, dst.faceVertexIndices, &_warn,
              env.mesh_config.facevarying_to_vertex_eps)) {
        dst.vertex_opacities = std::move(va);
      } else {
        is_single_indexable = false;
      }
    }
  }

  DCOUT(mesh.name << " : is_single_indexable = " << is_single_indexable);

  //
  // Convert built-in vertex attributes to either 'vertex' or 'facevarying'
  //
  {
    if (!ConvertVertexVariabilityImpl(dst.normals, is_single_indexable,
                                      dst.faceVertexCounts,
                                      dst.faceVertexIndices)) {
      return false;
    }
    for (auto &it : dst.texcoords) {
      if (!ConvertVertexVariabilityImpl(it.second, is_single_indexable,
                                        dst.faceVertexCounts,
                                        dst.faceVertexIndices)) {
        return false;
      }
    }

    if (!ConvertVertexVariabilityImpl(dst.vertex_colors, is_single_indexable,
                                      dst.faceVertexCounts,
                                      dst.faceVertexIndices)) {
      return false;
    }
    if (!ConvertVertexVariabilityImpl(dst.vertex_opacities, is_single_indexable,
                                      dst.faceVertexCounts,
                                      dst.faceVertexIndices)) {
      return false;
    }
  }

  ///
  /// 4. Triangulate
  ///  - triangulate faceVertexCounts, faceVertexIndices
  ///  - Remap faceIndex in MaterialSubset(GeomSubset).
  ///  - Triangulate vertex attributes(normals, uvcoords, vertex
  ///  colors/opacities).
  ///
  bool triangulate = env.mesh_config.triangulate;
  if (triangulate) {
    std::vector<uint32_t> triangulatedFaceVertexCounts;  // should be all 3's
    std::vector<uint32_t> triangulatedFaceVertexIndices;
    std::vector<size_t>
        triangulatedToOrigFaceVertexIndexMap;  // used for rearrange facevertex
                                               // attrib
    std::vector<uint32_t>
        triangulatedFaceCounts;  // used for rearrange face indices(e.g
                                 // GeomSubset indices)

    std::string err;

    if (!TriangulatePolygon<value::float3, float>(
            dst.points, dst.faceVertexCounts, dst.faceVertexIndices,
            triangulatedFaceVertexCounts, triangulatedFaceVertexIndices,
            triangulatedToOrigFaceVertexIndexMap, triangulatedFaceCounts,
            err)) {
      PUSH_ERROR_AND_RETURN("Triangulation failed: " + err);
    }

    if (dst.material_subsetMap.size()) {
      // Juist in case.
      if (dst.faceVertexCounts.size() != triangulatedFaceCounts.size()) {
        PUSH_ERROR_AND_RETURN("Internal error in triangulation logic.");
      }

      //
      // size: len(triangulatedFaceCounts)
      // value: array index in triangulatedFaceVertexCounts
      // Up to 4GB faces.
      //
      std::vector<uint32_t> faceIndexOffsets;
      faceIndexOffsets.resize(triangulatedFaceCounts.size());

      size_t faceIndexOffset = 0;
      for (size_t i = 0; i < triangulatedFaceCounts.size(); i++) {
        size_t ncount = triangulatedFaceCounts[i];

        faceIndexOffsets[i] = uint32_t(faceIndexOffset);

        faceIndexOffset += ncount;

        if (faceIndexOffset >= std::numeric_limits<uint32_t>::max()) {
          PUSH_ERROR_AND_RETURN("Triangulated Mesh contains 4G or more faces.");
        }
      }

      // Remap indices in MaterialSubset
      //
      // example:
      //
      // faceVertexCounts = [4, 4]
      // faceVertexIndices = [0, 1, 2, 3, 4, 5, 6, 7]
      //
      // triangulatedFaceVertexCounts = [3, 3, 3, 3]
      // triangulatedFaceVertexIndices = [0, 1, 2, 0, 2, 3, 4, 5, 6, 4, 6, 7]
      // triangulatedFaceCounts = [2, 2]
      //
      // geomsubset.indices = [0, 1] # index to faceVertexCounts
      // faceIndexOffsets = [0, 2]
      //
      // => triangulated geomsubset.indices = [0, 1, 2, 3] # index to
      // triangulatedFaceVertexCounts
      //
      //
      for (auto &it : dst.material_subsetMap) {
        std::vector<int> triangulated_indices;

        for (size_t i = 0; i < it.second.indices.size(); i++) {
          int32_t srcIndex = it.second.indices[i];
          if (srcIndex < 0) {
            PUSH_ERROR_AND_RETURN("Invalid index value in GeomSubset.");
          }

          uint32_t baseFaceIndex = faceIndexOffsets[i];

          for (size_t k = 0; k < triangulatedFaceCounts[uint32_t(srcIndex)];
               k++) {
            if ((baseFaceIndex + k) > (std::numeric_limits<int32_t>::max)()) {
              PUSH_ERROR_AND_RETURN(fmt::format("Index value exceeds 2GB."));
            }
            // assume faceIndex in each polygon is monotonically increasing.
            triangulated_indices.push_back(int(baseFaceIndex + k));
          }
        }
      }
    }

    //
    // Triangulate built-in vertex attributes.
    //
    {
      if (!TriangulateVertexAttribute(dst.normals, dst.faceVertexCounts,
                                      triangulatedFaceVertexIndices,
                                      triangulatedToOrigFaceVertexIndexMap,
                                      triangulatedFaceCounts, &_err)) {
        PUSH_ERROR_AND_RETURN("Failed to triangulate normals attribute.");
      }

      if (!TriangulateVertexAttribute(dst.tangents, dst.faceVertexCounts,
                                      triangulatedFaceVertexIndices,
                                      triangulatedToOrigFaceVertexIndexMap,
                                      triangulatedFaceCounts, &_err)) {
        PUSH_ERROR_AND_RETURN("Failed to triangulate tangents attribute.");
      }

      if (!TriangulateVertexAttribute(dst.binormals, dst.faceVertexCounts,
                                      triangulatedFaceVertexIndices,
                                      triangulatedToOrigFaceVertexIndexMap,
                                      triangulatedFaceCounts, &_err)) {
        PUSH_ERROR_AND_RETURN("Failed to triangulate binormals attribute.");
      }

      for (auto &it : dst.texcoords) {

        if (!TriangulateVertexAttribute(it.second, dst.faceVertexCounts,
                                        triangulatedFaceVertexIndices,
                                        triangulatedToOrigFaceVertexIndexMap,
                                        triangulatedFaceCounts, &_err)) {
          PUSH_ERROR_AND_RETURN(fmt::format("Failed to triangulate texcoords[{}] attribute.", it.first));
        }

      }

      if (!TriangulateVertexAttribute(dst.vertex_colors, dst.faceVertexCounts,
                                      triangulatedFaceVertexIndices,
                                      triangulatedToOrigFaceVertexIndexMap,
                                      triangulatedFaceCounts, &_err)) {
        PUSH_ERROR_AND_RETURN("Failed to triangulate vertex_colors attribute.");
      }

      if (!TriangulateVertexAttribute(dst.vertex_opacities, dst.faceVertexCounts,
                                      triangulatedFaceVertexIndices,
                                      triangulatedToOrigFaceVertexIndexMap,
                                      triangulatedFaceCounts, &_err)) {
        PUSH_ERROR_AND_RETURN("Failed to triangulate vertopacitiesex_colors attribute.");
      }

    }

    dst.triangulatedFaceVertexCounts = std::move(triangulatedFaceVertexCounts);
    dst.triangulatedFaceVertexIndices =
        std::move(triangulatedFaceVertexIndices);

    dst.triangulatedToOrigFaceVertexIndexMap =
        std::move(triangulatedToOrigFaceVertexIndexMap);
    dst.triangulatedFaceCounts = std::move(triangulatedFaceCounts);

  }

  //
  // 5. Vertex skin weights(jointIndex and jointWeights)
  //
  if (mesh.has_primvar("skel:jointIndices") &&
      mesh.has_primvar("skel:jointWeights")) {
    GeomPrimvar jointIndices;
    GeomPrimvar jointWeights;

    if (!GetGeomPrimvar(env.stage, &mesh, "skel:jointIndices", &jointIndices,
                        &_err)) {
      return false;
    }

    if (!GetGeomPrimvar(env.stage, &mesh, "skel:jointWeights", &jointWeights,
                        &_err)) {
      return false;
    }

    // interpolation must be 'vertex'
    if (!jointIndices.has_interpolation()) {
      PUSH_ERROR_AND_RETURN(
          fmt::format("`skel:jointIndices` primvar must author `interpolation` "
                      "metadata(and set it to `vertex`)"));
    }

    // TODO: Disallow Varying?
    if ((jointIndices.get_interpolation() != Interpolation::Vertex) &&
        (jointIndices.get_interpolation() != Interpolation::Varying))
         {
      PUSH_ERROR_AND_RETURN(
          fmt::format("`skel:jointIndices` primvar must use `vertex` for "
                      "`interpolation` metadata, but got `{}`.",
                      to_string(jointIndices.get_interpolation())));
    }

    if (!jointWeights.has_interpolation()) {
      PUSH_ERROR_AND_RETURN(
          fmt::format("`skel:jointWeights` primvar must author `interpolation` "
                      "metadata(and set it to `vertex`)"));
    }

    // TODO: Disallow Varying?
    if ((jointWeights.get_interpolation() != Interpolation::Vertex) &&
        (jointWeights.get_interpolation() != Interpolation::Varying))
         {
      PUSH_ERROR_AND_RETURN(
          fmt::format("`skel:jointWeights` primvar must use `vertex` for "
                      "`interpolation` metadata, but got `{}`.",
                      to_string(jointWeights.get_interpolation())));
    }

    uint32_t jointIndicesElementSize = jointIndices.get_elementSize();
    uint32_t jointWeightsElementSize = jointWeights.get_elementSize();

    if (jointIndicesElementSize == 0) {
      PUSH_ERROR_AND_RETURN(
          fmt::format("`elementSize` metadata of `skel:jointIndices` is zero."));
    }

    if (jointWeightsElementSize == 0) {
      PUSH_ERROR_AND_RETURN(
          fmt::format("`elementSize` metadata of `skel:jointWeights` is zero."));
    }

    if (jointIndicesElementSize > env.mesh_config.max_skin_elementSize) {
      PUSH_ERROR_AND_RETURN(fmt::format(
          "`elementSize` {} of `skel:jointIndices` too large. Max allowed is "
          "set to {}",
          jointIndicesElementSize, env.mesh_config.max_skin_elementSize));
    }

    if (jointWeightsElementSize > env.mesh_config.max_skin_elementSize) {
      PUSH_ERROR_AND_RETURN(fmt::format(
          "`elementSize` {} of `skel:jointWeights` too large. Max allowed is "
          "set to {}",
          jointWeightsElementSize, env.mesh_config.max_skin_elementSize));
    }

    if (jointIndicesElementSize != jointWeightsElementSize) {
      PUSH_ERROR_AND_RETURN(
          fmt::format("`elementSize` {} of `skel:jointIndices` must equal to "
                      "`elementSize` {} of `skel:jointWeights`",
                      jointIndicesElementSize, jointWeightsElementSize));
    }

    std::vector<int> jointIndicesArray;
    if (!jointIndices.flatten_with_indices(env.timecode, &jointIndicesArray,
                                           env.tinterp)) {
      PUSH_ERROR_AND_RETURN(
          fmt::format("Failed to flatten Indexed Primvar `skel:jointIndices`. "
                      "Ensure `skel:jointIndices` is type `int[]`"));
    }

    std::vector<float> jointWeightsArray;
    if (!jointWeights.flatten_with_indices(env.timecode, &jointWeightsArray,
                                           env.tinterp)) {
      PUSH_ERROR_AND_RETURN(
          fmt::format("Failed to flatten Indexed Primvar `skel:jointWeights`. "
                      "Ensure `skel:jointWeights` is type `float[]`"));
    }

    if (jointIndicesArray.size() != jointWeightsArray.size()) {
      PUSH_ERROR_AND_RETURN(
          fmt::format("`skel:jointIndices` nitems {} must be equal to "
                      "`skel:jointWeights` ntems {}",
                      jointIndicesArray.size(), jointWeightsArray.size()));
    }

    if (jointIndicesArray.empty()) {
      PUSH_ERROR_AND_RETURN(fmt::format("`skel:jointIndices` is empty array."));
    }

    // TODO: Validate jointIndex.

    dst.joint_and_weights.jointIndices = jointIndicesArray;
    dst.joint_and_weights.jointWeights = jointWeightsArray;
    dst.joint_and_weights.elementSize = int(jointIndicesElementSize);

    if (mesh.skeleton.has_value()) {
      Path skelPath;

      if (mesh.skeleton.value().is_path()) {
        skelPath = mesh.skeleton.value().targetPath;
      } else if (mesh.skeleton.value().is_pathvector()) {
        // Use the first tone
        if (mesh.skeleton.value().targetPathVector.size()) {
          skelPath = mesh.skeleton.value().targetPathVector[0];
        } else {
          PUSH_WARN("`skel:skeleton` has invalid definition.");
        }
      } else {
        PUSH_WARN("`skel:skeleton` has invalid definition.");
      }

      if (skelPath.is_valid()) {
        // TODO
      }
    }

    // optional. geomBindTransform.
    if (mesh.has_primvar("skel:geomBindTransform")) {
      GeomPrimvar bindTransformPvar;

      if (!GetGeomPrimvar(env.stage, &mesh, "skel:geomBindTransform",
                          &bindTransformPvar, &_err)) {
        return false;
      }

      value::matrix4d bindTransform;
      if (!bindTransformPvar.get_value(&bindTransform)) {
        PUSH_ERROR_AND_RETURN(
            fmt::format("Failed to get `skel:geomBindTransform` attribute. "
                        "Ensure `skel:geomBindTransform` is type `matrix4d`"));
      }

      dst.joint_and_weights.geomBindTransform = bindTransform;
    }
  }

  //
  // 6. BlendShapes
  //
  for (const auto &it : blendshapes) {
    const std::string &bs_path = it.first;
    const BlendShape *bs = it.second;

    if (!bs) {
      continue;
    }

    //
    // TODO: in-between attribs
    //

    std::vector<int> vertex_indices;
    std::vector<value::vector3f> normal_offsets;
    std::vector<value::vector3f> vertex_offsets;

    bs->pointIndices.get_value(&vertex_indices);
    bs->normalOffsets.get_value(&normal_offsets);
    bs->offsets.get_value(&vertex_offsets);

    ShapeTarget shapeTarget;
    shapeTarget.abs_path = bs_path;
    shapeTarget.prim_name = bs->name;
    shapeTarget.display_name = bs->metas().displayName.value_or("");

    if (vertex_indices.empty()) {
      PUSH_WARN(
          fmt::format("`pointIndices` in BlendShape `{}` is not authored or "
                      "empty. Skipping.",
                      bs->name));
    }

    // Check if index is valid.
    std::vector<uint32_t> indices;
    indices.resize(vertex_indices.size());

    for (size_t i = 0; i < vertex_indices.size(); i++) {
      if (vertex_indices[i] < 0) {
        PUSH_ERROR_AND_RETURN(fmt::format(
            "negative index in `pointIndices`. Prim path: `{}`", bs_path));
      }

      if (uint32_t(vertex_indices[i]) > dst.points.size()) {
        PUSH_ERROR_AND_RETURN(
            fmt::format("pointIndices[{}] {} exceeds the number of points in "
                        "GeomMesh {}. Prim path: `{}`",
                        i, vertex_indices[i], dst.points.size(), bs_path));
      }

      indices[i] = uint32_t(vertex_indices[i]);
    }
    shapeTarget.pointIndices = indices;

    if (vertex_offsets.size() &&
        (vertex_offsets.size() == vertex_indices.size())) {
      shapeTarget.pointOffsets.resize(vertex_offsets.size());
      memcpy(shapeTarget.pointOffsets.data(), vertex_offsets.data(),
             sizeof(value::normal3f) * vertex_offsets.size());
    }

    if (normal_offsets.size() &&
        (normal_offsets.size() == vertex_indices.size())) {
      shapeTarget.normalOffsets.resize(normal_offsets.size());
      memcpy(shapeTarget.normalOffsets.data(), normal_offsets.data(),
             sizeof(value::normal3f) * normal_offsets.size());
    }

    // TODO inbetweens

    // TODO: key duplicate check
    dst.targets[bs->name] = shapeTarget;
  }

  //
  // 7. Compute normals
  //
  //    Compute normals when normals is not present or compute tangents requiested but normals is not present.
  //    Normals are computed with 'vertex' variability to compute smooth normals for shared vertex.
  //
  bool compute_normals = (env.mesh_config.compute_normals && dst.normals.empty());
  bool compute_tangents = (env.mesh_config.compute_tangents_and_binormals && (dst.binormals.empty() == 0 && dst.tangents.empty() == 0));

  if (compute_normals || (compute_tangents && dst.normals.empty())) {
    std::vector<vec3> normals;
    if (ComputeNormals(dst.points, dst.faceVertexCounts, dst.faceVertexIndices, normals, &_err)) {
      return false;
    }

    dst.normals.set_buffer(reinterpret_cast<const uint8_t *>(normals.data()), normals.size() * sizeof(vec3));
    dst.normals.elementSize = 1;
    dst.normals.variability = VertexVariability::Vertex;
    dst.normals.format = VertexAttributeFormat::Vec3;
    dst.normals.stride = 0;
    dst.normals.indices.clear();

    if (!is_single_indexable) {
      auto result = VertexToFaceVarying(dst.normals.get_data(), dst.normals.stride_bytes(),
                                        dst.faceVertexCounts, dst.faceVertexIndices);
      if (!result) {
        PUSH_ERROR_AND_RETURN(
            fmt::format("Convert vertex/varying `normals` attribute to failed: {}",
                        result.error()));
      }
      dst.normals.data = result.value();
      dst.normals.variability = VertexVariability::FaceVarying;
    }
  }

  //
  // 8. Build indices
  //
  if (env.mesh_config.build_vertex_indices && (!is_single_indexable)) {
    DCOUT("Build vertex indices");

    if (!BuildVertexIndicesImpl(dst)) {
      return false;
    }

    is_single_indexable = true;
  }

  //
  // 8. Compute tangents.
  //
  if (compute_tangents) {

    std::vector<vec2> texcoords;
    std::vector<vec3> normals;

    // TODO: Support arbitrary slotID
    if (!dst.texcoords.count(0)) {
      PUSH_ERROR_AND_RETURN("texcoord is required to compute tangents/binormals.\n");
    }

    texcoords.resize(dst.texcoords[0].vertex_count());
    normals.resize(dst.normals.vertex_count());

    memcpy(texcoords.data(), dst.texcoords[0].buffer(), dst.texcoords[0].num_bytes());
    memcpy(normals.data(), dst.normals.buffer(), dst.normals.num_bytes());

    std::vector<vec3> tangents;
    std::vector<vec3> binormals;
    std::vector<uint32_t> vertex_indices;

    if (!ComputeTangentsAndBinormals(dst.points, dst.faceVertexCounts, dst.faceVertexIndices,
      texcoords, normals, !is_single_indexable, &tangents, &binormals, &vertex_indices, &_err)) {

      PUSH_ERROR_AND_RETURN("Failed to compute tangents/binormals.");
    }

    // 1. For now, always convert tangents/binormals to 'facevarying' variability
    {
      std::vector<vec3> facevarying_tangents;
      std::vector<vec3> facevarying_binormals;
      facevarying_tangents.assign(vertex_indices.size(), {0.0f, 0.0f, 0.0f});
      facevarying_binormals.assign(vertex_indices.size(), {0.0f, 0.0f, 0.0f});
      for (size_t i = 0; i < vertex_indices.size(); i++) {
        facevarying_tangents[i] = tangents[vertex_indices[i]];
        facevarying_binormals[i] = binormals[vertex_indices[i]];
      }

      dst.tangents.data.resize(facevarying_tangents.size() * sizeof(vec3));
      memcpy(dst.tangents.data.data(), facevarying_tangents.data(), facevarying_tangents.size() * sizeof(vec3));

      dst.tangents.format = VertexAttributeFormat::Vec3;
      dst.tangents.stride = 0;
      dst.tangents.elementSize = 1;
      dst.tangents.variability = VertexVariability::FaceVarying;


      dst.binormals.data.resize(facevarying_binormals.size() * sizeof(vec3));
      memcpy(dst.binormals.data.data(), facevarying_binormals.data(), facevarying_binormals.size() * sizeof(vec3));

      dst.binormals.format = VertexAttributeFormat::Vec3;
      dst.binormals.stride = 0;
      dst.binormals.elementSize = 1;
      dst.binormals.variability = VertexVariability::FaceVarying;
    }

    // 2. Build single vertex indices if `build_vertex_indices` is true.
    if (env.mesh_config.build_vertex_indices) {
      if (!BuildVertexIndicesImpl(dst)) {
        return false;
      }
      is_single_indexable = true;
    }
  }

  (*dstMesh) = std::move(dst);

  return true;
}

namespace {

// Convert UsdTranform2d -> PrimvarReader_float2 shader network.
nonstd::expected<bool, std::string> ConvertTexTransform2d(
    const Stage &stage, const Path &tx_abs_path, const UsdTransform2d &tx,
    UVTexture *tex_out, double timecode) {
  float rotation;  // in angles
  if (!tx.rotation.get_value().get(timecode, &rotation)) {
    return nonstd::make_unexpected(
        fmt::format("Failed to retrieve rotation attribute from {}\n",
                    tx_abs_path.full_path_name()));
  }

  value::float2 scale;
  if (!tx.scale.get_value().get(timecode, &scale)) {
    return nonstd::make_unexpected(
        fmt::format("Failed to retrieve scale attribute from {}\n",
                    tx_abs_path.full_path_name()));
  }

  value::float2 translation;
  if (!tx.translation.get_value().get(timecode, &translation)) {
    return nonstd::make_unexpected(
        fmt::format("Failed to retrieve translation attribute from {}\n",
                    tx_abs_path.full_path_name()));
  }

  // must be authored and connected to PrimvarReader.
  if (!tx.in.authored()) {
    return nonstd::make_unexpected("`inputs:in` must be authored.\n");
  }

  if (!tx.in.is_connection()) {
    return nonstd::make_unexpected("`inputs:in` must be a connection.\n");
  }

  const auto &paths = tx.in.get_connections();
  if (paths.size() != 1) {
    return nonstd::make_unexpected(
        "`inputs:in` must be a single connection Path.\n");
  }

  std::string prim_part = paths[0].prim_part();
  std::string prop_part = paths[0].prop_part();

  if (prop_part != "outputs:result") {
    return nonstd::make_unexpected(
        "`inputs:in` connection Path's property part must be "
        "`outputs:result`\n");
  }

  std::string err;

  const Prim *pprim{nullptr};
  if (!stage.find_prim_at_path(Path(prim_part, ""), pprim, &err)) {
    return nonstd::make_unexpected(fmt::format(
        "`inputs:in` connection Path not found in the Stage. {}\n", prim_part));
  }

  if (!pprim) {
    return nonstd::make_unexpected(
        fmt::format("[InternalError] Prim is nullptr: {}\n", prim_part));
  }

  const Shader *pshader = pprim->as<Shader>();
  if (!pshader) {
    return nonstd::make_unexpected(
        fmt::format("{} must be Shader Prim, but got {}\n", prim_part,
                    pprim->prim_type_name()));
  }

  const UsdPrimvarReader_float2 *preader =
      pshader->value.as<UsdPrimvarReader_float2>();
  if (preader) {
    return nonstd::make_unexpected(fmt::format(
        "Shader {} must be UsdPrimvarReader_float2 type, but got {}\n",
        prim_part, pshader->info_id));
  }

  // Get value producing attribute(i.e, follow .connection and return
  // terminal Attribute value)
  value::token varname;
#if 0
  if (!tydra::EvaluateShaderAttribute(stage, *pshader, "inputs:varname",
                                      &varname, &err)) {
    return nonstd::make_unexpected(
        fmt::format("Failed to evaluate UsdPrimvarReader_float2's "
                    "inputs:varname: {}\n",
                    err));
  }
#else
  TerminalAttributeValue attr;
  if (!tydra::EvaluateAttribute(stage, *pprim, "inputs:varname", &attr, &err)) {
    return nonstd::make_unexpected(
        "`inputs:varname` evaluation failed: " + err + "\n");
  }
  if (auto pv = attr.as<value::token>()) {
    varname = *pv;
  } else {
    return nonstd::make_unexpected(
        "`inputs:varname` must be `token` type, but got " + attr.type_name() +
        "\n");
  }
  if (varname.str().empty()) {
    return nonstd::make_unexpected("`inputs:varname` is empty token\n");
  }
  DCOUT("inputs:varname = " << varname);
#endif

  // Build transform matrix.
  // https://github.com/KhronosGroup/glTF/tree/main/extensions/2.0/Khronos/KHR_texture_transform
  // Since USD uses post-multiply,
  //
  // matrix = scale * rotate * translate
  //
  {
    mat3 s;
    s.set_scale(scale[0], scale[1], 1.0f);

    mat3 r = mat3::identity();

    r.m[0][0] = std::cos(math::radian(rotation));
    r.m[0][1] = std::sin(math::radian(rotation));

    r.m[1][0] = -std::sin(math::radian(rotation));
    r.m[1][1] = std::cos(math::radian(rotation));

    mat3 t = mat3::identity();
    t.set_translation(translation[0], translation[1], 1.0f);

    tex_out->transform = s * r * t;
  }

  tex_out->tx_rotation = rotation;
  tex_out->tx_translation = translation;
  tex_out->tx_scale = scale;
  tex_out->has_transform2d = true;

  tex_out->varname_uv = varname.str();

  return true;
}

template <typename T>
nonstd::expected<bool, std::string> GetConnectedUVTexture(
    const Stage &stage, const TypedAnimatableAttributeWithFallback<T> &src,
    Path *tex_abs_path, const UsdUVTexture **dst, const Shader **shader_out) {
  if (!dst) {
    return nonstd::make_unexpected("[InternalError] dst is nullptr.\n");
  }

  if (!src.is_connection()) {
    return nonstd::make_unexpected("Attribute must be connection.\n");
  }

  if (src.get_connections().size() != 1) {
    return nonstd::make_unexpected(
        "Attribute connections must be single connection Path.\n");
  }

  //
  // Example: color3f inputs:diffuseColor.connect = </path/to/tex.outputs:rgb>
  //
  // => path.prim_part : /path/to/tex
  // => path.prop_part : outputs:rgb
  //

  const Path &path = src.get_connections()[0];

  const std::string prim_part = path.prim_part();
  const std::string prop_part = path.prop_part();

  // NOTE: no `outputs:rgba` in the spec.
  constexpr auto kOutputsRGB = "outputs:rgb";
  constexpr auto kOutputsR = "outputs:r";
  constexpr auto kOutputsG = "outputs:g";
  constexpr auto kOutputsB = "outputs:b";
  constexpr auto kOutputsA = "outputs:a";

  if (prop_part == kOutputsRGB) {
    // ok
  } else if (prop_part == kOutputsR) {
    // ok
  } else if (prop_part == kOutputsG) {
    // ok
  } else if (prop_part == kOutputsB) {
    // ok
  } else if (prop_part == kOutputsA) {
    // ok
  } else {
    return nonstd::make_unexpected(fmt::format(
        "connection Path's property part must be `{}`, `{}`, `{}` or `{}` "
        "for "
        "UsdUVTexture, but got `{}`\n",
        kOutputsRGB, kOutputsR, kOutputsG, kOutputsB, kOutputsA, prop_part));
  }

  const Prim *prim{nullptr};
  std::string err;
  if (!stage.find_prim_at_path(Path(prim_part, ""), prim, &err)) {
    return nonstd::make_unexpected(
        fmt::format("Prim {} not found in the Stage: {}\n", prim_part, err));
  }

  if (!prim) {
    return nonstd::make_unexpected("[InternalError] Prim ptr is null.\n");
  }

  if (tex_abs_path) {
    (*tex_abs_path) = Path(prim_part, "");
  }

  if (const Shader *pshader = prim->as<Shader>()) {
    if (const UsdUVTexture *ptex = pshader->value.as<UsdUVTexture>()) {
      DCOUT("ptex = " << ptex);
      (*dst) = ptex;

      if (shader_out) {
        (*shader_out) = pshader;
      }

      return true;
    }
  }

  return nonstd::make_unexpected(
      fmt::format("Prim {} must be `Shader` Prim type, but got `{}`", prim_part,
                  prim->prim_type_name()));
}

}  // namespace

// W.I.P.
// Convert UsdUVTexture shader node.
// @return true upon conversion success(textures.back() contains the converted
// UVTexture)
//
// Possible network configuration
//
// - UsdUVTexture -> UsdPrimvarReader
// - UsdUVTexture -> UsdTransform2d -> UsdPrimvarReader
bool RenderSceneConverter::ConvertUVTexture(const RenderSceneConverterEnv &env, const Path &tex_abs_path,
                                            const AssetInfo &assetInfo,
                                            const UsdUVTexture &texture,
                                            UVTexture *tex_out) {
  DCOUT("ConvertUVTexture " << tex_abs_path);

  if (!tex_out) {
    PUSH_ERROR_AND_RETURN("tex_out arg is nullptr.");
  }
  std::string err;

  UVTexture tex;

  // First load texture file.
  if (!texture.file.authored()) {
    PUSH_ERROR_AND_RETURN(fmt::format("`asset:file` is not authored. Path = {}",
                                      tex_abs_path.prim_part()));
  }

  value::AssetPath assetPath;
  if (auto apath = texture.file.get_value()) {
    if (!apath.value().get(env.timecode, &assetPath)) {
      PUSH_ERROR_AND_RETURN(fmt::format(
          "Failed to get `asset:file` value from Path {} at time {}",
          tex_abs_path.prim_part(), env.timecode));
    }
  } else {
    PUSH_ERROR_AND_RETURN(
        fmt::format("Failed to get `asset:file` value from Path {}",
                    tex_abs_path.prim_part()));
  }

  // TextureImage and BufferData
  {
    TextureImage texImage;
    BufferData assetImageBuffer;

    // Texel data is treated as byte array
    assetImageBuffer.componentType = ComponentType::UInt8;
    assetImageBuffer.count = 1;

    if (env.scene_config.load_texture_assets) {
      std::string warn;

      TextureImageLoaderFunction tex_loader_fun =
          env.material_config.texture_image_loader_function;

      if (!tex_loader_fun) {
        tex_loader_fun = DefaultTextureImageLoaderFunction;
      }

      bool tex_ok = tex_loader_fun(
          assetPath, assetInfo, env.asset_resolver, &texImage,
          &assetImageBuffer.data,
          env.material_config.texture_image_loader_function_userdata, &warn, &err);

      if (!tex_ok && !env.material_config.allow_texture_load_failure) {
        PUSH_ERROR_AND_RETURN("Failed to load texture image: " + err);
      }

      if (warn.size()) {
        DCOUT("WARN: " << warn);
        PushWarn(warn);
      }

      if (err.size()) {
        // report as warning.
        PushWarn(err);
      }

      // store unresolved asset path.
      texImage.asset_identifier = assetPath.GetAssetPath();

    } else {
      // store resolved asset path.
      texImage.asset_identifier =
          env.asset_resolver.resolve(assetPath.GetAssetPath());
    }

    // colorSpace.
    // First look into `colorSpace` metadata of asset, then
    // look into `inputs:sourceColorSpace' attribute.
    // When both `colorSpace` metadata and `inputs:sourceColorSpace' attribute exists, `inputs:sourceColorSpace` wins.
    bool inferColorSpaceFailed = false;
    if (texture.file.metas().has_colorSpace()) {
      ColorSpace cs;
      value::token cs_token = texture.file.metas().get_colorSpace();
<<<<<<< HEAD
      if (!from_token(cs_token, &cs)) {
        PUSH_ERROR_AND_RETURN(fmt::format(
            "Invalid or unsupported token value for 'colorSpace': `{}` ",
            cs_token.str()));
=======
      if (InferColorSpace(cs_token, &cs)) {
        texImage.usdColorSpace = cs;
        DCOUT("Inferred colorSpace: " << to_string(cs));
      } else {
        inferColorSpaceFailed = true;
>>>>>>> caa6d877
      }
    }

    bool sourceColorSpaceSet = false;
    {
      if (texture.sourceColorSpace.authored()) {
        UsdUVTexture::SourceColorSpace cs;
        if (texture.sourceColorSpace.get_value().get(env.timecode, &cs)) {
          if (cs == UsdUVTexture::SourceColorSpace::SRGB) {
            texImage.usdColorSpace = tydra::ColorSpace::sRGB;
            sourceColorSpaceSet = true;
          } else if (cs == UsdUVTexture::SourceColorSpace::Raw) {
            texImage.usdColorSpace = tydra::ColorSpace::Linear;
            sourceColorSpaceSet = true;
          } else if (cs == UsdUVTexture::SourceColorSpace::Auto) {
            // TODO: Read colorspace from a file.
            if ((texImage.assetTexelComponentType == ComponentType::UInt8) ||
                (texImage.assetTexelComponentType == ComponentType::Int8)) {
              texImage.usdColorSpace = tydra::ColorSpace::sRGB;
              sourceColorSpaceSet = true;
            } else {
              texImage.usdColorSpace = tydra::ColorSpace::Linear;
              sourceColorSpaceSet = true;
            }
          }
        }
      }
    }

    if (!sourceColorSpaceSet && inferColorSpaceFailed) {
      value::token cs_token = texture.file.metas().get_colorSpace();
      PUSH_ERROR_AND_RETURN(fmt::format("Invalid or unknown colorSpace metadataum: {}. Please report an issue to TinyUSDZ github repo.", cs_token.str()));
    }

    BufferData imageBuffer;

    // Linearlization and widen texel bit depth if required.
    if (env.material_config.linearize_color_space) {
      size_t width = size_t(texImage.width);
      size_t height = size_t(texImage.height);
      size_t channels = size_t(texImage.channels);
      if (channels == 4) {
        PUSH_ERROR_AND_RETURN(
            fmt::format("TODO: RGBA color channels are not supported yet."));
      }
      if (channels > 4) {
        PUSH_ERROR_AND_RETURN(
            fmt::format("TODO: Multiband color channels(5 or more) are not "
                        "supported(yet)."));
      }

      if (assetImageBuffer.componentType == tydra::ComponentType::UInt8) {
        if (texImage.usdColorSpace == tydra::ColorSpace::sRGB) {
          if (env.material_config.preserve_texel_bitdepth) {
            // u8 sRGB -> u8 Linear
            imageBuffer.componentType = tydra::ComponentType::UInt8;

            bool ret = srgb_8bit_to_linear_8bit(
                assetImageBuffer.data, width, height, channels,
                /* channel stride */ channels, &imageBuffer.data);
            if (!ret) {
              PUSH_ERROR_AND_RETURN(
                  "Failed to convert sRGB u8 image to Linear u8 image.");
            }

            imageBuffer.count = 1;

          } else {
            // u8 sRGB -> fp32 Linear
            imageBuffer.componentType = tydra::ComponentType::Float;

            std::vector<float> buf;
            bool ret = srgb_8bit_to_linear_f32(
                assetImageBuffer.data, width, height, channels,
                /* channel stride */ channels, &buf);
            if (!ret) {
              PUSH_ERROR_AND_RETURN(
                  "Failed to convert sRGB u8 image to Linear f32 image.");
            }

            imageBuffer.data.resize(buf.size() * sizeof(float));
            memcpy(imageBuffer.data.data(), buf.data(),
                   sizeof(float) * buf.size());
            imageBuffer.count = 1;
          }

          texImage.colorSpace = tydra::ColorSpace::Linear;

        } else if (texImage.usdColorSpace == tydra::ColorSpace::Linear) {
          if (env.material_config.preserve_texel_bitdepth) {
            // no op.
            imageBuffer = std::move(assetImageBuffer);

          } else {
            // u8 -> fp32
            imageBuffer.componentType = tydra::ComponentType::Float;

            std::vector<float> buf;
            bool ret = u8_to_f32_image(assetImageBuffer.data, width, height,
                                       channels, &buf);
            if (!ret) {
              PUSH_ERROR_AND_RETURN("Failed to convert u8 image to f32 image.");
            }

            imageBuffer.data.resize(buf.size() * sizeof(float));
            memcpy(imageBuffer.data.data(), buf.data(),
                   sizeof(float) * buf.size());
            imageBuffer.count = 1;
          }

          texImage.colorSpace = tydra::ColorSpace::Linear;

        } else {
          PUSH_ERROR(fmt::format("TODO: Color space {}",
                                 to_string(texImage.usdColorSpace)));
        }

      } else if (assetImageBuffer.componentType ==
                 tydra::ComponentType::Float) {
        // ignore preserve_texel_bitdepth

        if (texImage.usdColorSpace == tydra::ColorSpace::sRGB) {
          // srgb f32 -> linear f32
          std::vector<float> in_buf;
          std::vector<float> out_buf;
          in_buf.resize(assetImageBuffer.data.size() / sizeof(float));
          memcpy(in_buf.data(), assetImageBuffer.data.data(),
                 in_buf.size() * sizeof(float));

          out_buf.resize(assetImageBuffer.data.size() / sizeof(float));

          bool ret =
              srgb_f32_to_linear_f32(in_buf, width, height, channels,
                                     /* channel stride */ channels, &out_buf);

          imageBuffer.data.resize(assetImageBuffer.data.size());
          memcpy(imageBuffer.data.data(), out_buf.data(),
                 imageBuffer.data.size());

          if (!ret) {
            PUSH_ERROR_AND_RETURN(
                "Failed to convert sRGB f32 image to Linear f32 image.");
          }

        } else if (texImage.usdColorSpace == tydra::ColorSpace::Linear) {
          // no op
          imageBuffer = std::move(assetImageBuffer);

        } else {
          PUSH_ERROR(fmt::format("TODO: Color space {}",
                                 to_string(texImage.usdColorSpace)));
        }

      } else {
        PUSH_ERROR(fmt::format("TODO: asset texture texel format {}",
                               to_string(assetImageBuffer.componentType)));
      }

    } else {
      // Same color space.

      if (assetImageBuffer.componentType == tydra::ComponentType::UInt8) {
        if (env.material_config.preserve_texel_bitdepth) {
          // Do nothing.
          imageBuffer = std::move(assetImageBuffer);

        } else {
          // u8 to f32
          imageBuffer.componentType = tydra::ComponentType::Float;
        }

        texImage.colorSpace = texImage.usdColorSpace;

      } else if (assetImageBuffer.componentType ==
                 tydra::ComponentType::Float) {
        // ignore preserve_texel_bitdepth

        // f32 to f32, so no op
        imageBuffer = std::move(assetImageBuffer);

      } else {
        PUSH_ERROR(fmt::format("TODO: asset texture texel format {}",
                               to_string(assetImageBuffer.componentType)));
      }
    }

    // Assign buffer id
    texImage.buffer_id = int64_t(buffers.size());

    // TODO: Share image data as much as possible.
    // e.g. Texture A and B uses same image file, but texturing parameter is
    // different.
    buffers.emplace_back(imageBuffer);

    tex.texture_image_id = int64_t(images.size());

    images.emplace_back(texImage);

    std::stringstream ss;
    ss << "Loaded texture image " << assetPath.GetAssetPath()
       << " : buffer_id " + std::to_string(texImage.buffer_id) << "\n";
    ss << "  width x height x components " << texImage.width << " x "
       << texImage.height << " x " << texImage.channels << "\n";
    ss << "  colorSpace " << tinyusdz::tydra::to_string(texImage.colorSpace)
       << "\n";
    PushInfo(ss.str());
  }

  //
  // Set outputChannel
  //
  if (texture.outputsRGB.authored()) {
    tex.outputChannel = UVTexture::Channel::RGB;
  } else if (texture.outputsA.authored()) {
    tex.outputChannel = UVTexture::Channel::A;
  } else if (texture.outputsR.authored()) {
    tex.outputChannel = UVTexture::Channel::R;
  } else if (texture.outputsG.authored()) {
    tex.outputChannel = UVTexture::Channel::G;
  } else if (texture.outputsB.authored()) {
    tex.outputChannel = UVTexture::Channel::B;
  } else {
    PUSH_WARN("No valid output channel attribute authored. Default to RGB");
    tex.outputChannel = UVTexture::Channel::RGB;
  }

  //
  // Convert other UVTexture parameters
  //

  if (texture.bias.authored()) {
    tex.bias = texture.bias.get_value();
  }

  if (texture.scale.authored()) {
    tex.scale = texture.scale.get_value();
  }

  if (texture.st.authored()) {
    if (texture.st.is_connection()) {
      const auto &paths = texture.st.get_connections();
      if (paths.size() != 1) {
        PUSH_ERROR_AND_RETURN(
            "UsdUVTexture inputs:st connection must be single Path.");
      }
      const Path &path = paths[0];

      const Prim *readerPrim{nullptr};
      if (!env.stage.find_prim_at_path(Path(path.prim_part(), ""), readerPrim,
                                     &err)) {
        PUSH_ERROR_AND_RETURN(
            "UsdUVTexture inputs:st connection targetPath not found in the "
            "Stage: " +
            err);
      }

      if (!readerPrim) {
        PUSH_ERROR_AND_RETURN(
            "[InternlError] Invalid Prim connected to inputs:st");
      }

      const Shader *pshader = readerPrim->as<Shader>();
      if (!pshader) {
        PUSH_ERROR_AND_RETURN(
            fmt::format("UsdUVTexture inputs:st connected Prim must be "
                        "Shader Prim, but got {} Prim",
                        readerPrim->prim_type_name()));
      }

      // currently UsdTranform2d or PrimvarReaer_float2 only for inputs:st
      if (const UsdPrimvarReader_float2 *preader =
              pshader->value.as<UsdPrimvarReader_float2>()) {
        if (!preader) {
          PUSH_ERROR_AND_RETURN(
              fmt::format("Shader's info:id must be UsdPrimvarReader_float2, "
                          "but got {}",
                          pshader->info_id));
        }

        // Get value producing attribute(i.e, follow .connection and return
        // terminal Attribute value)
        std::string varname;
        TerminalAttributeValue attr;
        if (!tydra::EvaluateAttribute(env.stage, *readerPrim, "inputs:varname",
                                      &attr, &err)) {
          PUSH_ERROR_AND_RETURN(
              fmt::format("Failed to evaluate UsdPrimvarReader_float2's "
                          "inputs:varname.\n{}",
                          err));
        }

        if (auto pv = attr.as<value::token>()) {
          varname = (*pv).str();
        } else if (auto pvs = attr.as<std::string>()) {
          varname = (*pvs);
        } else if (auto pvsd = attr.as<value::StringData>()) {
          varname = (*pvsd).value;
        } else {
          PUSH_ERROR_AND_RETURN(
              "`inputs:varname` must be `string` or `token` type, but got " +
              attr.type_name());
        }
        if (varname.empty()) {
          PUSH_ERROR_AND_RETURN("`inputs:varname` is empty token.");
        }
        DCOUT("inputs:varname = " << varname);

        tex.varname_uv = varname;
      } else if (const UsdTransform2d *ptransform =
                     pshader->value.as<UsdTransform2d>()) {
        auto result =
            ConvertTexTransform2d(env.stage, path, *ptransform, &tex, env.timecode);
        if (!result) {
          PUSH_ERROR_AND_RETURN(result.error());
        }
      } else {
        PUSH_ERROR_AND_RETURN(
            "Unsupported Shader type for `inputs:st` connection: " +
            pshader->info_id + "\n");
      }

    } else {
      Animatable<value::texcoord2f> fallbacks = texture.st.get_value();
      value::texcoord2f uv;
      if (fallbacks.get(env.timecode, &uv)) {
        tex.fallback_uv[0] = uv[0];
        tex.fallback_uv[1] = uv[1];
      } else {
        // TODO: report warning.
        PUSH_WARN("Failed to get fallback `st` texcoord attribute.");
      }
    }
  }

  if (texture.wrapS.authored()) {
    tinyusdz::UsdUVTexture::Wrap wrap;

    if (!texture.wrapS.get_value().get(env.timecode, &wrap)) {
      PUSH_ERROR_AND_RETURN("Invalid UsdUVTexture inputs:wrapS value.");
    }

    if (wrap == UsdUVTexture::Wrap::Repeat) {
      tex.wrapS = UVTexture::WrapMode::REPEAT;
    } else if (wrap == UsdUVTexture::Wrap::Mirror) {
      tex.wrapS = UVTexture::WrapMode::MIRROR;
    } else if (wrap == UsdUVTexture::Wrap::Clamp) {
      tex.wrapS = UVTexture::WrapMode::CLAMP_TO_EDGE;
    } else if (wrap == UsdUVTexture::Wrap::Black) {
      tex.wrapS = UVTexture::WrapMode::CLAMP_TO_BORDER;
    } else {
      tex.wrapS = UVTexture::WrapMode::CLAMP_TO_EDGE;
    }
  }

  if (texture.wrapT.authored()) {
    tinyusdz::UsdUVTexture::Wrap wrap;

    if (!texture.wrapT.get_value().get(env.timecode, &wrap)) {
      PUSH_ERROR_AND_RETURN("Invalid UsdUVTexture inputs:wrapT value.");
    }

    if (wrap == UsdUVTexture::Wrap::Repeat) {
      tex.wrapT = UVTexture::WrapMode::REPEAT;
    } else if (wrap == UsdUVTexture::Wrap::Mirror) {
      tex.wrapT = UVTexture::WrapMode::MIRROR;
    } else if (wrap == UsdUVTexture::Wrap::Clamp) {
      tex.wrapT = UVTexture::WrapMode::CLAMP_TO_EDGE;
    } else if (wrap == UsdUVTexture::Wrap::Black) {
      tex.wrapT = UVTexture::WrapMode::CLAMP_TO_BORDER;
    } else {
      tex.wrapT = UVTexture::WrapMode::CLAMP_TO_EDGE;
    }
  }

  DCOUT("Converted UVTexture.");

  (*tex_out) = tex;
  return true;
}

template <typename T, typename Dty>
bool RenderSceneConverter::ConvertPreviewSurfaceShaderParam(
    const RenderSceneConverterEnv &env,
    const Path &shader_abs_path,
    const TypedAttributeWithFallback<Animatable<T>> &param,
    const std::string &param_name, ShaderParam<Dty> &dst_param) {
  if (!param.authored()) {
    return true;
  }

  if (param.is_blocked()) {
    PUSH_ERROR_AND_RETURN(fmt::format("{} attribute is blocked.", param_name));
  } else if (param.is_connection()) {
    DCOUT(fmt::format("{] is attribute connection.", param_name));

    const UsdUVTexture *ptex{nullptr};
    const Shader *pshader{nullptr};
    Path texPath;
    auto result =
        GetConnectedUVTexture(env.stage, param, &texPath, &ptex, &pshader);

    if (!result) {
      PUSH_ERROR_AND_RETURN(result.error());
    }

    if (!ptex) {
      PUSH_ERROR_AND_RETURN("[InternalError] ptex is nullptr.");
    }
    DCOUT("ptex = " << ptex->name);

    if (!pshader) {
      PUSH_ERROR_AND_RETURN("[InternalError] pshader is nullptr.");
    }

    DCOUT("Get connected UsdUVTexture Prim: " << texPath);

    UVTexture rtex;
    const AssetInfo &assetInfo = pshader->metas().get_assetInfo();
    if (!ConvertUVTexture(env, texPath, assetInfo, *ptex, &rtex)) {
      PUSH_ERROR_AND_RETURN(fmt::format(
          "Failed to convert UVTexture connected to {}", param_name));
    }

    uint64_t texId = textures.size();
    textures.push_back(rtex);

    textureMap.add(texId, shader_abs_path.prim_part() + "." + param_name);

    DCOUT(fmt::format("TexId {} = {}",
                      shader_abs_path.prim_part() + ".diffuseColor", texId));

    dst_param.textureId = int32_t(texId);

    return true;
  } else {
    T val;
    if (!param.get_value().get(env.timecode, &val)) {
      PUSH_ERROR_AND_RETURN(
          fmt::format("Failed to get {} at `default` timecode.", param_name));
    }

    dst_param.set_value(val);

    return true;
  }
}

bool RenderSceneConverter::ConvertPreviewSurfaceShader(
    const RenderSceneConverterEnv &env,
    const Path &shader_abs_path, const UsdPreviewSurface &shader,
    PreviewSurfaceShader *rshader_out) {
  if (!rshader_out) {
    PUSH_ERROR_AND_RETURN("rshader_out arg is nullptr.");
  }

  PreviewSurfaceShader rshader;

  if (shader.useSpecularWorkflow.authored()) {
    if (shader.useSpecularWorkflow.is_blocked()) {
      PUSH_ERROR_AND_RETURN(
          fmt::format("useSpecularWorkflow attribute is blocked."));
    } else if (shader.useSpecularWorkflow.is_connection()) {
      PUSH_ERROR_AND_RETURN(
          fmt::format("TODO: useSpecularWorkflow with connection."));
    } else {
      int val;
      if (!shader.useSpecularWorkflow.get_value().get(env.timecode, &val)) {
        PUSH_ERROR_AND_RETURN(fmt::format(
            "Failed to get useSpcularWorkFlow value at time `{}`.", env.timecode));
      }

      rshader.useSpecularWorkFlow = val ? true : false;
    }
  }

  if (!ConvertPreviewSurfaceShaderParam(env, shader_abs_path, shader.diffuseColor,
                                        "diffuseColor", rshader.diffuseColor)) {
    return false;
  }

  if (!ConvertPreviewSurfaceShaderParam(env, shader_abs_path, shader.emissiveColor,
                                        "emissiveColor",
                                        rshader.emissiveColor)) {
    return false;
  }

  if (!ConvertPreviewSurfaceShaderParam(env, shader_abs_path, shader.specularColor,
                                        "specularColor",
                                        rshader.specularColor)) {
    return false;
  }

  if (!ConvertPreviewSurfaceShaderParam(env, shader_abs_path, shader.normal,
                                        "normal", rshader.normal)) {
    return false;
  }

  if (!ConvertPreviewSurfaceShaderParam(env, shader_abs_path, shader.roughness,
                                        "roughness", rshader.roughness)) {
    return false;
  }

  if (!ConvertPreviewSurfaceShaderParam(env, shader_abs_path, shader.metallic,
                                        "metallic", rshader.metallic)) {
    return false;
  }

  if (!ConvertPreviewSurfaceShaderParam(env, shader_abs_path, shader.clearcoat,
                                        "clearcoat", rshader.clearcoat)) {
    return false;
  }

  if (!ConvertPreviewSurfaceShaderParam(env,
          shader_abs_path, shader.clearcoatRoughness, "clearcoatRoughness",
          rshader.clearcoatRoughness)) {
    return false;
  }
  if (!ConvertPreviewSurfaceShaderParam(env, shader_abs_path, shader.opacity,
                                        "opacity", rshader.opacity)) {
    return false;
  }
  if (!ConvertPreviewSurfaceShaderParam(env,
          shader_abs_path, shader.opacityThreshold, "opacityThreshold",
          rshader.opacityThreshold)) {
    return false;
  }

  if (!ConvertPreviewSurfaceShaderParam(env, shader_abs_path, shader.ior, "ior",
                                        rshader.ior)) {
    return false;
  }

  if (!ConvertPreviewSurfaceShaderParam(env, shader_abs_path, shader.occlusion,
                                        "occlusion", rshader.occlusion)) {
    return false;
  }

  if (!ConvertPreviewSurfaceShaderParam(env, shader_abs_path, shader.displacement,
                                        "displacement", rshader.displacement)) {
    return false;
  }

  (*rshader_out) = rshader;
  return true;
}

bool RenderSceneConverter::ConvertMaterial(const RenderSceneConverterEnv &env, const Path &mat_abs_path,
                                           const tinyusdz::Material &material,
                                           RenderMaterial *rmat_out) {
  if (!rmat_out) {
    PUSH_ERROR_AND_RETURN("rmat_out argument is nullptr.");
  }

  RenderMaterial rmat;
  rmat.abs_path = mat_abs_path.prim_part();
  rmat.name = mat_abs_path.element_name();
  DCOUT("rmat.abs_path = " << rmat.abs_path);
  DCOUT("rmat.name = " << rmat.name);
  std::string err;
  Path surfacePath;

  //
  // surface shader
  {
    if (material.surface.authored()) {
      auto paths = material.surface.get_connections();
      DCOUT("paths = " << paths);
      // must have single targetPath.
      if (paths.size() != 1) {
        PUSH_ERROR_AND_RETURN(
            fmt::format("{}'s outputs:surface must be connection with single "
                        "target Path.\n",
                        mat_abs_path.full_path_name()));
      }
      surfacePath = paths[0];
    } else {
      PUSH_ERROR_AND_RETURN(
          fmt::format("{}'s outputs:surface isn't authored.\n",
                      mat_abs_path.full_path_name()));
    }

    const Prim *shaderPrim{nullptr};
    if (!env.stage.find_prim_at_path(
            Path(surfacePath.prim_part(), /* prop part */ ""), shaderPrim,
            &err)) {
      PUSH_ERROR_AND_RETURN(fmt::format(
          "{}'s outputs:surface isn't connected to exising Prim path.\n",
          mat_abs_path.full_path_name()));
    }

    if (!shaderPrim) {
      // this should not happen though.
      PUSH_ERROR_AND_RETURN("[InternalError] invalid Shader Prim.\n");
    }

    const Shader *shader = shaderPrim->as<Shader>();

    if (!shader) {
      PUSH_ERROR_AND_RETURN(
          fmt::format("{}'s outputs:surface must be connected to Shader Prim, "
                      "but connected to `{}` Prim.\n",
                      shaderPrim->prim_type_name()));
    }

    // Currently must be UsdPreviewSurface
    const UsdPreviewSurface *psurface = shader->value.as<UsdPreviewSurface>();
    if (!psurface) {
      PUSH_ERROR_AND_RETURN(
          fmt::format("Shader's info:id must be UsdPreviewSurface, but got {}",
                      shader->info_id));
    }

    // prop part must be `outputs:surface` for now.
    if (surfacePath.prop_part() != "outputs:surface") {
      PUSH_ERROR_AND_RETURN(
          fmt::format("{}'s outputs:surface connection must point to property "
                      "`outputs:surface`, but got `{}`",
                      mat_abs_path.full_path_name(), surfacePath.prop_part()));
    }

    PreviewSurfaceShader pss;
    if (!ConvertPreviewSurfaceShader(env, surfacePath, *psurface, &pss)) {
      PUSH_ERROR_AND_RETURN(fmt::format(
          "Failed to convert UsdPreviewSurface : {}", surfacePath.prim_part()));
    }

    rmat.surfaceShader = pss;
  }

  DCOUT("Converted Material: " << mat_abs_path);

  (*rmat_out) = rmat;
  return true;
}

namespace {

struct MeshVisitorEnv {
  RenderSceneConverter *converter{nullptr};
  const RenderSceneConverterEnv *env{nullptr};
};

bool MeshVisitor(const tinyusdz::Path &abs_path, const tinyusdz::Prim &prim,
                 const int32_t level, void *userdata, std::string *err) {
  if (!userdata) {
    return false;
  }

  MeshVisitorEnv *visitorEnv =
      reinterpret_cast<MeshVisitorEnv *>(userdata);

  if (level > 1024 * 1024) {
    if (err) {
      (*err) += "Scene graph is too deep.\n";
    }
    // Too deep
    return false;
  }

  if (const tinyusdz::GeomMesh *pmesh = prim.as<tinyusdz::GeomMesh>()) {
    // Collect GeomSubsets
    // std::vector<const tinyusdz::GeomSubset *> subsets = GetGeomSubsets(;

    DCOUT("Mesh: " << abs_path);

    //
    // First convert Material.
    //
    // - If prim has materialBind, convert it to RenderMesh's material.
    // - If prim has GeomSubset with materialBind, convert it to per-face
    // material.
    //

    {
      const std::string mesh_path_str = abs_path.full_path_name();

      std::vector<RenderMaterial> &rmaterials = visitorEnv->converter->materials;

      tinyusdz::Path bound_material_path;
      const tinyusdz::Material *bound_material{nullptr};
      bool ret = tinyusdz::tydra::GetBoundMaterial(
          visitorEnv->env->stage, /* GeomMesh prim path */ abs_path,
          /* purpose */ "", &bound_material_path, &bound_material, err);

      int64_t rmaterial_id = -1;

      if (ret && bound_material) {
        DCOUT("Bound material path: " << bound_material_path);

        const auto matIt =
            visitorEnv->converter->materialMap.find(bound_material_path.full_path_name());

        if (matIt != visitorEnv->converter->materialMap.s_end()) {
          // Got material in the cache.
          uint64_t mat_id = matIt->second;
          if (mat_id >=
              visitorEnv->converter->materials.size()) {  // this should not happen though
            if (err) {
              (*err) += "Material index out-of-range.\n";
            }
            return false;
          }

          if (mat_id >= (std::numeric_limits<int64_t>::max)()) {
            if (err) {
              (*err) += "Material index too large.\n";
            }
            return false;
          }

          rmaterial_id = int64_t(mat_id);

        } else {
          RenderMaterial rmat;
          if (!visitorEnv->converter->ConvertMaterial(*visitorEnv->env, bound_material_path, *bound_material,
                                          &rmat)) {
            if (err) {
              (*err) += fmt::format("Material conversion failed: {}",
                                    bound_material_path);
            }
            return false;
          }

          // Assign new material ID
          uint64_t mat_id = rmaterials.size();

          if (mat_id >= (std::numeric_limits<int64_t>::max)()) {
            if (err) {
              (*err) += "Material index too large.\n";
            }
            return false;
          }
          rmaterial_id = int64_t(mat_id);

          visitorEnv->converter->materialMap.add(bound_material_path.full_path_name(),
                                     uint64_t(rmaterial_id));
          DCOUT("Add material: " << mat_id << " " << rmat.abs_path << " ( "
                                 << rmat.name << " ) ");

          rmaterials.push_back(rmat);
        }
      }

      RenderMesh rmesh;

      // TODO
      MaterialPath material_path;
      std::map<std::string, MaterialPath> subset_material_path_map;
      std::map<std::string, int64_t> rmaterial_idMap;
      std::vector<const GeomSubset *> material_subsets;
      std::vector<std::pair<std::string, const BlendShape *>> blendshapes;

      {
        material_subsets = GetMaterialBindGeomSubsets(prim);

        for (const auto &psubset : material_subsets) {
          MaterialSubset ms;
          ms.prim_name = psubset->name;
          ms.abs_path = abs_path.prim_part() + std::string("/") + psubset->name;
          ms.display_name = psubset->meta.displayName.value_or("");
        }
      }

      if (!visitorEnv->converter->ConvertMesh(*visitorEnv->env, abs_path, *pmesh, material_path,
                                  subset_material_path_map, rmaterial_idMap,
                                  material_subsets, blendshapes, &rmesh)) {
        if (err) {
          (*err) += fmt::format("Mesh conversion failed: {}",
                                abs_path.full_path_name());
        }
        return false;
      }

      uint64_t mesh_id = uint64_t(visitorEnv->converter->meshes.size());
      if (mesh_id >= (std::numeric_limits<int64_t>::max)()) {
        if (err) {
          (*err) += "Mesh index too large.\n";
        }
        return false;
      }
      visitorEnv->converter->meshMap.add(abs_path.full_path_name(), mesh_id);

      visitorEnv->converter->meshes.emplace_back(std::move(rmesh));
    }
  }

  return true;  // continue traversal
}

}  // namespace


bool RenderSceneConverter::BuildNodeHierarchyImpl(
  const RenderSceneConverterEnv &env,
  const std::string &parentPrimPath,
  const XformNode &node,
  Node &out_rnode) {

  Node rnode;

  std::string primPath;
  if (parentPrimPath.empty()) {
    primPath = "/" + node.element_name;
  } else {
    primPath = parentPrimPath + "/" + node.element_name;
  }

  const tinyusdz::Prim *prim = node.prim;
  if (prim) {
    rnode.prim_name = prim->element_name();
    rnode.abs_path = primPath;
    rnode.display_name = prim->metas().displayName.value_or("");

    DCOUT("rnode.prim_name " << rnode.prim_name);

    if (prim->type_id() == value::TYPE_ID_GEOM_MESH) {
      // GeomMesh(GPrim) also has xform.
      rnode.local_matrix = node.get_local_matrix();
      rnode.nodeType = NodeType::Mesh;
      rnode.has_resetXform = node.has_resetXformStack();
      rnode.id = 0; // TODO: index to meshes
    } else if (prim->type_id() == value::TYPE_ID_GEOM_CAMERA) {
      rnode.local_matrix = node.get_local_matrix();
      rnode.nodeType = NodeType::Mesh;
      rnode.has_resetXform = node.has_resetXformStack();
      rnode.id = 0; // TODO: index to cameras
    } else if (prim->prim_id() == value::TYPE_ID_GEOM_XFORM) {
      rnode.local_matrix = node.get_local_matrix();
      rnode.global_matrix = node.get_world_matrix();
      rnode.has_resetXform = node.has_resetXformStack();
      rnode.nodeType = NodeType::Xform;
    } else if (prim->prim_id() == value::TYPE_ID_SCOPE) {
      // NOTE: get_local_matrix() should return identity matrix.
      rnode.local_matrix = node.get_local_matrix();
      rnode.global_matrix = node.get_world_matrix();
      rnode.has_resetXform = node.has_resetXformStack();
      rnode.nodeType = NodeType::Xform;
    } else if (prim->prim_id() == value::TYPE_ID_MODEL) {
      rnode.local_matrix = node.get_local_matrix();
      rnode.global_matrix = node.get_world_matrix();
      rnode.has_resetXform = node.has_resetXformStack();
      rnode.nodeType = NodeType::Xform;
    } else if (IsLightPrim(*prim)) {
      rnode.local_matrix = node.get_local_matrix();
      rnode.global_matrix = node.get_world_matrix();
      rnode.has_resetXform = node.has_resetXformStack();
      // TODO
      //rnode.nodeType = NodeType::Light;
      rnode.id = 0; // TODO: index to lights
      // TODO
    } else {
      // ignore other node types.
    }
  }

  for (const auto &child : node.children) {
    Node child_rnode;
    if (!BuildNodeHierarchyImpl(env, primPath, child, child_rnode)) {
      return false;
    }

    rnode.children.emplace_back(std::move(child_rnode));
  }

  out_rnode = std::move(rnode);

  return true;

}

bool RenderSceneConverter::BuildNodeHierarchy(
  const RenderSceneConverterEnv &env,
  const XformNode &root) {

  std::string defaultRootNode = env.stage.metas().defaultPrim.str();

  default_node = -1;

  for (const auto &rootNode : root.children) {
    Node root_node;
    if (!BuildNodeHierarchyImpl(env, /* root */"", rootNode, root_node)) {
      return false;
    }

    if (defaultRootNode == rootNode.element_name) {
      default_node = int(root_nodes.size());
    }

    root_nodeMap.add("/" + rootNode.element_name, root_nodes.size());
    root_nodes.push_back(root_node);

  }

  return true;
}

bool RenderSceneConverter::ConvertToRenderScene(const RenderSceneConverterEnv &env,
                                                RenderScene *scene) {
  if (!scene) {
    PUSH_ERROR_AND_RETURN("nullptr for RenderScene argument.");
  }

  // 1. Convert Xform
  // 2. Convert Material/Texture
  // 3. Convert Mesh/SkinWeights/BlendShapes
  // 4. Convert Skeleton(bones)
  // 5. Build node hierarchy
  // TODO: Convert lights

  //
  // 1. Build Xform at specified time.
  //    Each Prim in Stage is converted to XformNode.
  //
  XformNode xform_node;
  if (!BuildXformNodeFromStage(env.stage, &xform_node, env.timecode)) {
    PUSH_ERROR_AND_RETURN("Failed to build Xform node hierarchy.\n");
  }

  std::string err;

  //
  // 2. Convert Material/Texture
  //
  // TODO

  //
  // 3. Convert Mesh/SkinWeights/BlendShapes
  //
  MeshVisitorEnv menv;
  menv.env = &env;
  menv.converter = this;

  bool ret = tydra::VisitPrims(env.stage, MeshVisitor, &menv, &err);

  if (!ret) {
    PUSH_ERROR_AND_RETURN(err);
  }

  //
  // 4. Convert Skeletons
  //
  // TODO


  //
  // 5. Build node hierarchy from XformNode and meshes, materials, skeletons, etc.
  //
  if (!BuildNodeHierarchy(env, xform_node)) {
    return false;
  }

  // render_scene.meshMap = std::move(meshMap);
  // render_scene.materialMap = std::move(materialMap);
  // render_scene.textureMap = std::move(textureMap);
  // render_scene.imageMap = std::move(imageMap);
  // render_scene.bufferMap = std::move(bufferMap);

  RenderScene render_scene;
  render_scene.usd_filename = env.usd_filename;
  render_scene.default_root_node = 0;
  if (default_node > -1) {
    if (size_t(default_node) >= root_nodes.size()) {
      PushWarn("Invalid default_node id. Use 0 for default_node id.");
    } else {
      render_scene.default_root_node = uint32_t(default_node);
    }
  }
  render_scene.nodes = std::move(root_nodes);
  render_scene.meshes = std::move(meshes);
  render_scene.textures = std::move(textures);
  render_scene.images = std::move(images);
  render_scene.buffers = std::move(buffers);
  render_scene.materials = std::move(materials);
  render_scene.skeletons = std::move(skeletons);

  (*scene) = std::move(render_scene);
  return true;
}

bool DefaultTextureImageLoaderFunction(const value::AssetPath &assetPath,
                                       const AssetInfo &assetInfo,
                                       const AssetResolutionResolver &assetResolver,
                                       TextureImage *texImageOut,
                                       std::vector<uint8_t> *imageData,
                                       void *userdata, std::string *warn,
                                       std::string *err) {
  if (!texImageOut) {
    if (err) {
      (*err) = "`imageOut` argument is nullptr\n";
    }
    return false;
  }

  if (!imageData) {
    if (err) {
      (*err) = "`imageData` argument is nullptr\n";
    }
    return false;
  }

  // TODO: assetInfo
  (void)assetInfo;
  (void)userdata;
  (void)warn;

  std::string resolvedPath = assetResolver.resolve(assetPath.GetAssetPath());

  if (resolvedPath.empty()) {
    if (err) {
      (*err) += fmt::format("Failed to resolve asset path: {}\n",
                            assetPath.GetAssetPath());
    }
    return false;
  }

  DCOUT("Resolved asset path = " << resolvedPath);
  auto result = tinyusdz::image::LoadImageFromFile(resolvedPath);
  if (!result) {
    if (err) {
      (*err) += "Failed to load image file: " + result.error() + "\n";
    }
    return false;
  }

  TextureImage texImage;

  texImage.asset_identifier = resolvedPath;
  texImage.channels = result.value().image.channels;

  if (result.value().image.bpp == 8) {
    // assume uint8
    texImage.assetTexelComponentType = ComponentType::UInt8;
  } else {
    DCOUT("TODO: bpp = " << result.value().image.bpp);
    if (err) {
      (*err) = "TODO or unsupported bpp: " +
               std::to_string(result.value().image.bpp) + "\n";
    }
    return false;
  }

  texImage.channels = result.value().image.channels;
  texImage.width = result.value().image.width;
  texImage.height = result.value().image.height;

  (*texImageOut) = texImage;

  // raw image data
  (*imageData) = result.value().image.data;

  return true;
}

std::string to_string(ColorSpace cty) {
  std::string s;
  switch (cty) {
    case ColorSpace::sRGB: {
      s = "srgb";
      break;
    }
    case ColorSpace::Linear: {
      s = "linear";
      break;
    }
    case ColorSpace::Rec709: {
      s = "rec709";
      break;
    }
    case ColorSpace::OCIO: {
      s = "ocio";
      break;
    }
    case ColorSpace::Lin_DisplayP3: {
      s = "lin_displayp3";
      break;
    }
    case ColorSpace::sRGB_DisplayP3: {
      s = "srgb_displayp3";
      break;
    }
    case ColorSpace::Custom: {
      s = "custom";
      break;
    }
  }

  return s;
}

bool InferColorSpace(const value::token &tok, ColorSpace *cty) {
  if (!cty) {
    return false;
  }

  if (tok.str() == "raw") {
    (*cty) = ColorSpace::Linear; 
  } else if (tok.str() == "Raw") { 
    (*cty) = ColorSpace::Linear; 
  } else if (tok.str() == "srgb") {
    (*cty) = ColorSpace::sRGB; 
  } else if (tok.str() == "sRGB") {
    (*cty) = ColorSpace::sRGB; 
  } else if (tok.str() == "linear") {
    (*cty) = ColorSpace::Linear;
  } else if (tok.str() == "rec709") {
    (*cty) = ColorSpace::Rec709;
  } else if (tok.str() == "ocio") {
    (*cty) = ColorSpace::OCIO;
  } else if (tok.str() == "lin_displayp3") {
<<<<<<< HEAD
    (*cty) = ColorSpace::Lin_DisplayP3;
=======
    (*cty) =ColorSpace::Lin_DisplayP3;
  } else if (tok.str() == "lin_displayp3") {
    (*cty) =ColorSpace::Lin_DisplayP3;
>>>>>>> caa6d877
  } else if (tok.str() == "srgb_displayp3") {
    (*cty) = ColorSpace::sRGB_DisplayP3;
  } else if (tok.str() == "Input - Texture - sRGB - Display P3") { // seen in Apple's USDZ model
    (*cty) = ColorSpace::sRGB_DisplayP3;
  } else if (tok.str() == "custom") {
    (*cty) = ColorSpace::Custom;
  } else {
    return false;
  }

  return true;
}

std::string to_string(ComponentType cty) {
  std::string s;
  switch (cty) {
    case ComponentType::UInt8: {
      s = "uint8";
      break;
    }
    case ComponentType::Int8: {
      s = "int8";
      break;
    }
    case ComponentType::UInt16: {
      s = "uint16";
      break;
    }
    case ComponentType::Int16: {
      s = "int16";
      break;
    }
    case ComponentType::UInt32: {
      s = "uint32";
      break;
    }
    case ComponentType::Int32: {
      s = "int32";
      break;
    }
    case ComponentType::Half: {
      s = "half";
      break;
    }
    case ComponentType::Float: {
      s = "float";
      break;
    }
    case ComponentType::Double: {
      s = "double";
      break;
    }
  }

  return s;
}

std::string to_string(UVTexture::WrapMode mode) {
  std::string s;
  switch (mode) {
    case UVTexture::WrapMode::REPEAT: {
      s = "repeat";
      break;
    }
    case UVTexture::WrapMode::CLAMP_TO_BORDER: {
      s = "clamp_to_border";
      break;
    }
    case UVTexture::WrapMode::CLAMP_TO_EDGE: {
      s = "clamp_to_edge";
      break;
    }
    case UVTexture::WrapMode::MIRROR: {
      s = "mirror";
      break;
    }
  }

  return s;
}

std::string to_string(VertexVariability v) {
  std::string s;

  switch (v) {
    case VertexVariability::Constant: {
      s = "constant";
      break;
    }
    case VertexVariability::Uniform: {
      s = "uniform";
      break;
    }
    case VertexVariability::Varying: {
      s = "varying";
      break;
    }
    case VertexVariability::Vertex: {
      s = "vertex";
      break;
    }
    case VertexVariability::FaceVarying: {
      s = "facevarying";
      break;
    }
    case VertexVariability::Indexed: {
      s = "indexed";
      break;
    }
  }

  return s;
}

std::string to_string(VertexAttributeFormat f) {
  std::string s;

  switch (f) {
    case VertexAttributeFormat::Bool: {
      s = "bool";
      break;
    }
    case VertexAttributeFormat::Char: {
      s = "int8";
      break;
    }
    case VertexAttributeFormat::Char2: {
      s = "int8x2";
      break;
    }
    case VertexAttributeFormat::Char3: {
      s = "int8x3";
      break;
    }
    case VertexAttributeFormat::Char4: {
      s = "int8x4";
      break;
    }
    case VertexAttributeFormat::Byte: {
      s = "uint8";
      break;
    }
    case VertexAttributeFormat::Byte2: {
      s = "uint8x2";
      break;
    }
    case VertexAttributeFormat::Byte3: {
      s = "uint8x3";
      break;
    }
    case VertexAttributeFormat::Byte4: {
      s = "uint8x4";
      break;
    }
    case VertexAttributeFormat::Short: {
      s = "int16";
      break;
    }
    case VertexAttributeFormat::Short2: {
      s = "int16x2";
      break;
    }
    case VertexAttributeFormat::Short3: {
      s = "int16x2";
      break;
    }
    case VertexAttributeFormat::Short4: {
      s = "int16x2";
      break;
    }
    case VertexAttributeFormat::Ushort: {
      s = "uint16";
      break;
    }
    case VertexAttributeFormat::Ushort2: {
      s = "uint16x2";
      break;
    }
    case VertexAttributeFormat::Ushort3: {
      s = "uint16x2";
      break;
    }
    case VertexAttributeFormat::Ushort4: {
      s = "uint16x2";
      break;
    }
    case VertexAttributeFormat::Half: {
      s = "half";
      break;
    }
    case VertexAttributeFormat::Half2: {
      s = "half2";
      break;
    }
    case VertexAttributeFormat::Half3: {
      s = "half3";
      break;
    }
    case VertexAttributeFormat::Half4: {
      s = "half4";
      break;
    }
    case VertexAttributeFormat::Float: {
      s = "float";
      break;
    }
    case VertexAttributeFormat::Vec2: {
      s = "float2";
      break;
    }
    case VertexAttributeFormat::Vec3: {
      s = "float3";
      break;
    }
    case VertexAttributeFormat::Vec4: {
      s = "float4";
      break;
    }
    case VertexAttributeFormat::Int: {
      s = "int";
      break;
    }
    case VertexAttributeFormat::Ivec2: {
      s = "int2";
      break;
    }
    case VertexAttributeFormat::Ivec3: {
      s = "int3";
      break;
    }
    case VertexAttributeFormat::Ivec4: {
      s = "int4";
      break;
    }
    case VertexAttributeFormat::Uint: {
      s = "uint";
      break;
    }
    case VertexAttributeFormat::Uvec2: {
      s = "uint2";
      break;
    }
    case VertexAttributeFormat::Uvec3: {
      s = "uint3";
      break;
    }
    case VertexAttributeFormat::Uvec4: {
      s = "uint4";
      break;
    }
    case VertexAttributeFormat::Double: {
      s = "double";
      break;
    }
    case VertexAttributeFormat::Dvec2: {
      s = "double2";
      break;
    }
    case VertexAttributeFormat::Dvec3: {
      s = "double3";
      break;
    }
    case VertexAttributeFormat::Dvec4: {
      s = "double4";
      break;
    }
    case VertexAttributeFormat::Mat2: {
      s = "mat2";
      break;
    }
    case VertexAttributeFormat::Mat3: {
      s = "mat3";
      break;
    }
    case VertexAttributeFormat::Mat4: {
      s = "mat4";
      break;
    }
    case VertexAttributeFormat::Dmat2: {
      s = "dmat2";
      break;
    }
    case VertexAttributeFormat::Dmat3: {
      s = "dmat3";
      break;
    }
    case VertexAttributeFormat::Dmat4: {
      s = "dmat4";
      break;
    }
  }

  return s;
}

namespace {

template <typename T>
std::string DumpVertexAttributeDataImpl(const T *data, const size_t nbytes,
                                        const size_t stride_bytes,
                                        uint32_t indent) {
  size_t itemsize;

  if (stride_bytes != 0) {
    if ((nbytes % stride_bytes) != 0) {
      return fmt::format(
          "[Invalid VertexAttributeData. input bytes {} must be dividable by "
          "stride_bytes {}(Type {})]",
          nbytes, stride_bytes, value::TypeTraits<T>::type_name());
    }
    itemsize = stride_bytes;
  } else {
    if ((nbytes % sizeof(T)) != 0) {
      return fmt::format(
          "[Invalid VertexAttributeData. input bytes {} must be dividable by "
          "size {}(Type {})]",
          nbytes, sizeof(T), value::TypeTraits<T>::type_name());
    }
    itemsize = sizeof(T);
  }

  size_t nitems = nbytes / itemsize;
  std::string s;
  s += pprint::Indent(indent);
  s += value::print_strided_array_snipped<T>(
      reinterpret_cast<const uint8_t *>(data), stride_bytes, nitems);
  s += "\n";
  return s;
}

std::string DumpVertexAttributeData(const VertexAttribute &vattr,
                                    uint32_t indent) {
  // Ignore elementSize
#define APPLY_FUNC(__fmt, __basety)                            \
  if (__fmt == vattr.format) {                                 \
    return DumpVertexAttributeDataImpl(                        \
        reinterpret_cast<const __basety *>(vattr.data.data()), \
        vattr.data.size(), vattr.stride, indent);              \
  }

  APPLY_FUNC(VertexAttributeFormat::Bool, uint8_t)
  APPLY_FUNC(VertexAttributeFormat::Char, char)
  APPLY_FUNC(VertexAttributeFormat::Char2, value::char2)
  APPLY_FUNC(VertexAttributeFormat::Char3, value::char3)
  APPLY_FUNC(VertexAttributeFormat::Char4, value::char4)
  APPLY_FUNC(VertexAttributeFormat::Byte, uint8_t)
  APPLY_FUNC(VertexAttributeFormat::Byte2, value::uchar2)
  APPLY_FUNC(VertexAttributeFormat::Byte3, value::uchar3)
  APPLY_FUNC(VertexAttributeFormat::Byte4, value::uchar4)
  APPLY_FUNC(VertexAttributeFormat::Short, int16_t)
  APPLY_FUNC(VertexAttributeFormat::Short2, value::short2)
  APPLY_FUNC(VertexAttributeFormat::Short3, value::short3)
  APPLY_FUNC(VertexAttributeFormat::Short4, value::short4)
  APPLY_FUNC(VertexAttributeFormat::Ushort, uint16_t)
  APPLY_FUNC(VertexAttributeFormat::Ushort2, value::ushort2)
  APPLY_FUNC(VertexAttributeFormat::Ushort3, value::ushort3)
  APPLY_FUNC(VertexAttributeFormat::Ushort4, value::ushort4)
  APPLY_FUNC(VertexAttributeFormat::Half, value::half)
  APPLY_FUNC(VertexAttributeFormat::Half2, value::half2)
  APPLY_FUNC(VertexAttributeFormat::Half3, value::half3)
  APPLY_FUNC(VertexAttributeFormat::Half4, value::half4)
  APPLY_FUNC(VertexAttributeFormat::Float, float)
  APPLY_FUNC(VertexAttributeFormat::Vec2, value::float2)
  APPLY_FUNC(VertexAttributeFormat::Vec3, value::float3)
  APPLY_FUNC(VertexAttributeFormat::Vec4, value::float4)
  APPLY_FUNC(VertexAttributeFormat::Int, int)
  APPLY_FUNC(VertexAttributeFormat::Ivec2, value::int2)
  APPLY_FUNC(VertexAttributeFormat::Ivec3, value::int3)
  APPLY_FUNC(VertexAttributeFormat::Ivec4, value::int4)
  APPLY_FUNC(VertexAttributeFormat::Uint, uint32_t)
  APPLY_FUNC(VertexAttributeFormat::Uvec2, value::half)
  APPLY_FUNC(VertexAttributeFormat::Uvec3, value::half)
  APPLY_FUNC(VertexAttributeFormat::Uvec4, value::half)
  APPLY_FUNC(VertexAttributeFormat::Double, double)
  APPLY_FUNC(VertexAttributeFormat::Dvec2, value::double2)
  APPLY_FUNC(VertexAttributeFormat::Dvec3, value::double2)
  APPLY_FUNC(VertexAttributeFormat::Dvec4, value::double2)
  APPLY_FUNC(VertexAttributeFormat::Mat2, value::matrix2f)
  APPLY_FUNC(VertexAttributeFormat::Mat3, value::matrix3f)
  APPLY_FUNC(VertexAttributeFormat::Mat4, value::matrix4f)
  APPLY_FUNC(VertexAttributeFormat::Dmat2, value::matrix2d)
  APPLY_FUNC(VertexAttributeFormat::Dmat3, value::matrix3d)
  APPLY_FUNC(VertexAttributeFormat::Dmat4, value::matrix4d)
  else {
    return fmt::format("[InternalError. Invalid VertexAttributeFormat: Id{}]",
                       int(vattr.format));
  }

#undef APPLY_FUNC
}

std::string DumpVertexAttribute(const VertexAttribute &vattr, uint32_t indent) {
  std::stringstream ss;

  ss << pprint::Indent(indent) << "count " << vattr.get_data().size() << "\n";
  ss << pprint::Indent(indent) << "format " << quote(to_string(vattr.format)) << "\n";
  ss << pprint::Indent(indent) << "variability " << quote(to_string(vattr.variability))
     << "\n";
  ss << pprint::Indent(indent) << "elementSize " << vattr.elementSize << "\n";
  ss << pprint::Indent(indent) << "value " << quote(DumpVertexAttributeData(vattr, /* indent */0)) << "\n";
  if (vattr.indices.size()) {
    ss << pprint::Indent(indent)
       << "indices " << quote(value::print_array_snipped(vattr.indices)) << "\n";
  }

  return ss.str();
}

std::string DumpNode(const Node &node, uint32_t indent) {
  std::stringstream ss;

  ss << pprint::Indent(indent) << "node {\n";

  ss << pprint::Indent(indent + 1) << "prim_name " << quote(node.prim_name) << "\n";
  ss << pprint::Indent(indent + 1) << "abs_path " << quote(node.abs_path) << "\n";
  ss << pprint::Indent(indent + 1) << "display_name " << quote(node.display_name) << "\n";
  ss << pprint::Indent(indent + 1) << "local_matrix " << quote(tinyusdz::to_string(node.local_matrix)) << "\n";

  if (node.children.size()) {
    ss << pprint::Indent(indent + 1) << "children {\n";
    for (const auto &child : node.children) {
      ss << DumpNode(child, indent + 1);
    }
    ss << pprint::Indent(indent + 1) << "}\n";
  }

  ss << pprint::Indent(indent) << "}\n";

  return ss.str();
}

void DumpMaterialSubset(std::stringstream &ss, const MaterialSubset &msubset, uint32_t indent) {

  ss << pprint::Indent(indent) << "material_subset {\n";
  ss << pprint::Indent(indent + 1) << "material_id " << msubset.material_id << "\n";
  ss << pprint::Indent(indent) << "}\n";
}

std::string DumpMesh(const RenderMesh &mesh, uint32_t indent) {
  std::stringstream ss;

  ss << pprint::Indent(indent) << "mesh {\n";

  ss << pprint::Indent(indent + 1) << "prim_name " << quote(mesh.prim_name) << "\n";
  ss << pprint::Indent(indent + 1) << "abs_path " << quote(mesh.abs_path) << "\n";
  ss << pprint::Indent(indent + 1) << "display_name " << quote(mesh.display_name)
     << "\n";
  ss << pprint::Indent(indent + 1) << "num_points "
     << std::to_string(mesh.points.size()) << "\n";
  ss << pprint::Indent(indent + 1) << "points \""
     << value::print_array_snipped(mesh.points) << "\"\n";
  ss << pprint::Indent(indent + 1) << "num_faceVertexCounts "
     << std::to_string(mesh.faceVertexCounts.size()) << "\n";
  ss << pprint::Indent(indent + 1) << "faceVertexCounts \""
     << value::print_array_snipped(mesh.faceVertexCounts) << "\"\n";
  ss << pprint::Indent(indent + 1) << "num_faceVertexIndices "
     << std::to_string(mesh.faceVertexIndices.size()) << "\n";
  ss << pprint::Indent(indent + 1) << "faceVertexIndices \""
     << value::print_array_snipped(mesh.faceVertexIndices) << "\"\n";
  ss << pprint::Indent(indent + 1) << "materialId "
     << std::to_string(mesh.material_id) << "\n";
  ss << pprint::Indent(indent + 1) << "normals {\n"
     << DumpVertexAttribute(mesh.normals, indent + 2) << "\n";
  ss << pprint::Indent(indent + 1) << "}\n";
  ss << pprint::Indent(indent + 1) << "num_texcoordSlots "
     << std::to_string(mesh.texcoords.size()) << "\n";
  for (const auto &uvs : mesh.texcoords) {
    ss << pprint::Indent(indent + 1) << "texcoords_"
       << std::to_string(uvs.first) << " {\n"
       << DumpVertexAttribute(uvs.second, indent + 2) << "\n";
    ss << pprint::Indent(indent + 1) << "}\n";
  }
  if (mesh.binormals.data.size()) {
    ss << pprint::Indent(indent + 1) << "binormals {\n"
       << DumpVertexAttribute(mesh.binormals, indent + 2) << "\n";
    ss << pprint::Indent(indent + 1) << "}\n";
  }
  if (mesh.tangents.data.size()) {
    ss << pprint::Indent(indent + 1) << "tangents {\n"
       << DumpVertexAttribute(mesh.tangents, indent + 2) << "\n";
    ss << pprint::Indent(indent + 1) << "}\n";
  }

  if (mesh.material_subsetMap.size()) {
    ss << pprint::Indent(indent + 1) << "material_subsets {\n";
    for (const auto &msubset : mesh.material_subsetMap) {
      DumpMaterialSubset(ss, msubset.second, indent + 2);
    }
    ss << pprint::Indent(indent + 1) << "}\n";
  }

  // TODO: primvars

  ss << "\n";

  ss << pprint::Indent(indent) << "}\n";

  return ss.str();
}

std::string DumpCamera(const RenderCamera &camera, uint32_t indent) {
  std::stringstream ss;

  ss << pprint::Indent(indent) << "camera {\n";

  ss << pprint::Indent(indent + 1) << "name " << quote(camera.name) << "\n";
  ss << pprint::Indent(indent + 1) << "abs_path " << quote(camera.abs_path) << "\n";
  ss << pprint::Indent(indent + 1) << "display_name " << quote(camera.display_name)
     << "\n";
  ss << pprint::Indent(indent + 1) << "shutterOpen "
     << std::to_string(camera.shutterOpen) << "\n";
  ss << pprint::Indent(indent + 1) << "shutterClose "
     << std::to_string(camera.shutterClose) << "\n";

  ss << "\n";

  ss << pprint::Indent(indent) << "}\n";

  return ss.str();
}

std::string DumpPreviewSurface(const PreviewSurfaceShader &shader,
                               uint32_t indent) {
  std::stringstream ss;

  ss << "PreviewSurfaceShader {\n";

  ss << pprint::Indent(indent + 1)
     << "useSpecularWorkFlow = " << std::to_string(shader.useSpecularWorkFlow)
     << "\n";

  ss << pprint::Indent(indent + 1) << "diffuseColor = ";
  if (shader.diffuseColor.is_texture()) {
    ss << "textureId[" << shader.diffuseColor.textureId << "]";
  } else {
    ss << shader.diffuseColor.value;
  }
  ss << "\n";

  ss << pprint::Indent(indent + 1) << "metallic = ";
  if (shader.metallic.is_texture()) {
    ss << "textureId[" << shader.metallic.textureId << "]";
  } else {
    ss << shader.metallic.value;
  }
  ss << "\n";

  ss << pprint::Indent(indent + 1) << "roughness = ";
  if (shader.roughness.is_texture()) {
    ss << "textureId[" << shader.roughness.textureId << "]";
  } else {
    ss << shader.roughness.value;
  }
  ss << "\n";

  ss << pprint::Indent(indent + 1) << "ior = ";
  if (shader.ior.is_texture()) {
    ss << "textureId[" << shader.ior.textureId << "]";
  } else {
    ss << shader.ior.value;
  }
  ss << "\n";

  ss << pprint::Indent(indent + 1) << "clearcoat = ";
  if (shader.clearcoat.is_texture()) {
    ss << "textureId[" << shader.clearcoat.textureId << "]";
  } else {
    ss << shader.clearcoat.value;
  }
  ss << "\n";

  ss << pprint::Indent(indent + 1) << "clearcoatRoughness = ";
  if (shader.clearcoatRoughness.is_texture()) {
    ss << "textureId[" << shader.clearcoatRoughness.textureId << "]";
  } else {
    ss << shader.clearcoatRoughness.value;
  }
  ss << "\n";

  ss << pprint::Indent(indent + 1) << "opacity = ";
  if (shader.opacity.is_texture()) {
    ss << "textureId[" << shader.opacity.textureId << "]";
  } else {
    ss << shader.opacity.value;
  }
  ss << "\n";

  ss << pprint::Indent(indent + 1) << "opacityThreshold = ";
  if (shader.opacityThreshold.is_texture()) {
    ss << "textureId[" << shader.opacityThreshold.textureId << "]";
  } else {
    ss << shader.opacityThreshold.value;
  }
  ss << "\n";

  ss << pprint::Indent(indent + 1) << "normal = ";
  if (shader.normal.is_texture()) {
    ss << "textureId[" << shader.normal.textureId << "]";
  } else {
    ss << shader.normal.value;
  }
  ss << "\n";

  ss << pprint::Indent(indent + 1) << "displacement = ";
  if (shader.displacement.is_texture()) {
    ss << "textureId[" << shader.displacement.textureId << "]";
  } else {
    ss << shader.displacement.value;
  }
  ss << "\n";

  ss << pprint::Indent(indent + 1) << "occlusion = ";
  if (shader.occlusion.is_texture()) {
    ss << "textureId[" << shader.occlusion.textureId << "]";
  } else {
    ss << shader.occlusion.value;
  }
  ss << "\n";

  ss << pprint::Indent(indent) << "}\n";

  return ss.str();
}

std::string DumpMaterial(const RenderMaterial &material, uint32_t indent) {
  std::stringstream ss;

  ss << pprint::Indent(indent) << "material {\n";

  ss << pprint::Indent(indent + 1) << "name " << quote(material.name) << "\n";
  ss << pprint::Indent(indent + 1) << "abs_path " << quote(material.abs_path) << "\n";
  ss << pprint::Indent(indent + 1) << "display_name " << quote(material.display_name) << "\n";

  ss << pprint::Indent(indent + 1) << "surfaceShader = ";
  ss << DumpPreviewSurface(material.surfaceShader, indent + 1);
  ss << "\n";

  ss << pprint::Indent(indent) << "}\n";

  return ss.str();
}

std::string DumpUVTexture(const UVTexture &texture, uint32_t indent) {
  std::stringstream ss;

  // TODO
  ss << "UVTexture {\n";
  ss << pprint::Indent(indent + 1) << "primvar_name " << texture.varname_uv
     << "\n";
  ss << pprint::Indent(indent + 1) << "outputChannel "
     << to_string(texture.outputChannel) << "\n";
  ss << pprint::Indent(indent + 1) << "bias " << texture.bias << "\n";
  ss << pprint::Indent(indent + 1) << "scale " << texture.scale << "\n";
  ss << pprint::Indent(indent + 1) << "wrapS " << to_string(texture.wrapS)
     << "\n";
  ss << pprint::Indent(indent + 1) << "wrapT " << to_string(texture.wrapT)
     << "\n";
  ss << pprint::Indent(indent + 1) << "fallback_uv " << texture.fallback_uv
     << "\n";
  ss << pprint::Indent(indent + 1) << "textureImageID "
     << std::to_string(texture.texture_image_id) << "\n";
  ss << pprint::Indent(indent + 1) << "has UsdTransform2d "
     << std::to_string(texture.has_transform2d) << "\n";
  if (texture.has_transform2d) {
    ss << pprint::Indent(indent + 2) << "rotation " << texture.tx_rotation
       << "\n";
    ss << pprint::Indent(indent + 2) << "scale " << texture.tx_scale << "\n";
    ss << pprint::Indent(indent + 2) << "translation " << texture.tx_translation
       << "\n";
    ss << pprint::Indent(indent + 2) << "computed_transform "
       << texture.transform << "\n";
  }

  ss << "\n";

  ss << pprint::Indent(indent) << "}\n";

  return ss.str();
}

std::string DumpImage(const TextureImage &image, uint32_t indent) {
  std::stringstream ss;

  ss << "TextureImage {\n";
  ss << pprint::Indent(indent + 1) << "asset_identifier \""
     << image.asset_identifier << "\"\n";
  ss << pprint::Indent(indent + 1) << "channels "
     << std::to_string(image.channels) << "\n";
  ss << pprint::Indent(indent + 1) << "width " << std::to_string(image.width)
     << "\n";
  ss << pprint::Indent(indent + 1) << "height " << std::to_string(image.height)
     << "\n";
  ss << pprint::Indent(indent + 1) << "miplevel "
     << std::to_string(image.miplevel) << "\n";
  ss << pprint::Indent(indent + 1) << "colorSpace "
     << to_string(image.colorSpace) << "\n";
  ss << pprint::Indent(indent + 1) << "bufferID "
     << std::to_string(image.buffer_id) << "\n";

  ss << "\n";

  ss << pprint::Indent(indent) << "}\n";

  return ss.str();
}

std::string DumpBuffer(const BufferData &buffer, uint32_t indent) {
  std::stringstream ss;

  ss << "Buffer {\n";
  ss << pprint::Indent(indent + 1) << "bytes " << buffer.data.size() << "\n";
  ss << pprint::Indent(indent + 1) << "count " << std::to_string(buffer.count)
     << "\n";
  ss << pprint::Indent(indent + 1) << "componentType "
     << to_string(buffer.componentType) << "\n";

  ss << "\n";

  ss << pprint::Indent(indent) << "}\n";

  return ss.str();
}

}  // namespace

std::string DumpRenderScene(const RenderScene &scene,
                            const std::string &format) {
  std::stringstream ss;

  if (format == "json") {
    // TODO:
    // Currently kdl only.
    ss << "// `json` format is not supported yet. Use KDL format\n";
  }

  ss << "title " << quote(scene.usd_filename) << "\n";
  ss << "default_root_node " << scene.default_root_node << "\n";
  ss << "// # of Root Nodes : " << scene.nodes.size() << "\n";
  ss << "// # of Meshes : " << scene.meshes.size() << "\n";
  ss << "// # of Cameras : " << scene.cameras.size() << "\n";
  ss << "// # of Animations : " << scene.animations.size() << "\n";
  ss << "// # of Materials : " << scene.materials.size() << "\n";
  ss << "// # of UVTextures : " << scene.textures.size() << "\n";
  ss << "// # of TextureImages : " << scene.images.size() << "\n";
  ss << "// # of Buffers : " << scene.buffers.size() << "\n";

  ss << "\n";

  ss << "nodes {\n";
  for (size_t i = 0; i < scene.nodes.size(); i++) {
    ss << DumpNode(scene.nodes[i], 1);
  }
  ss << "}\n";

  ss << "meshes {\n";
  for (size_t i = 0; i < scene.meshes.size(); i++) {
    ss << "[" << i << "] " << DumpMesh(scene.meshes[i], 1);
  }
  ss << "}\n";

  ss << "cameras {\n";
  for (size_t i = 0; i < scene.cameras.size(); i++) {
    ss << "[" << i << "] " << DumpCamera(scene.cameras[i], 1);
  }
  ss << "}\n";

  ss << "\n";
  ss << "materials {\n";
  for (size_t i = 0; i < scene.materials.size(); i++) {
    ss << "[" << i << "] " << DumpMaterial(scene.materials[i], 1);
  }
  ss << "}\n";

  ss << "\n";
  ss << "textures {\n";
  for (size_t i = 0; i < scene.textures.size(); i++) {
    ss << "[" << i << "] " << DumpUVTexture(scene.textures[i], 1);
  }
  ss << "}\n";

  ss << "\n";
  ss << "images {\n";
  for (size_t i = 0; i < scene.images.size(); i++) {
    ss << "[" << i << "] " << DumpImage(scene.images[i], 1);
  }
  ss << "}\n";

  ss << "\n";
  ss << "buffers {\n";
  for (size_t i = 0; i < scene.buffers.size(); i++) {
    ss << "[" << i << "] " << DumpBuffer(scene.buffers[i], 1);
  }
  ss << "}\n";

  // ss << "TODO: Animations, ...\n";

  return ss.str();
}

}  // namespace tydra
}  // namespace tinyusdz<|MERGE_RESOLUTION|>--- conflicted
+++ resolved
@@ -3972,18 +3972,11 @@
     if (texture.file.metas().has_colorSpace()) {
       ColorSpace cs;
       value::token cs_token = texture.file.metas().get_colorSpace();
-<<<<<<< HEAD
-      if (!from_token(cs_token, &cs)) {
-        PUSH_ERROR_AND_RETURN(fmt::format(
-            "Invalid or unsupported token value for 'colorSpace': `{}` ",
-            cs_token.str()));
-=======
       if (InferColorSpace(cs_token, &cs)) {
         texImage.usdColorSpace = cs;
         DCOUT("Inferred colorSpace: " << to_string(cs));
       } else {
         inferColorSpaceFailed = true;
->>>>>>> caa6d877
       }
     }
 
@@ -5093,13 +5086,7 @@
   } else if (tok.str() == "ocio") {
     (*cty) = ColorSpace::OCIO;
   } else if (tok.str() == "lin_displayp3") {
-<<<<<<< HEAD
     (*cty) = ColorSpace::Lin_DisplayP3;
-=======
-    (*cty) =ColorSpace::Lin_DisplayP3;
-  } else if (tok.str() == "lin_displayp3") {
-    (*cty) =ColorSpace::Lin_DisplayP3;
->>>>>>> caa6d877
   } else if (tok.str() == "srgb_displayp3") {
     (*cty) = ColorSpace::sRGB_DisplayP3;
   } else if (tok.str() == "Input - Texture - sRGB - Display P3") { // seen in Apple's USDZ model
