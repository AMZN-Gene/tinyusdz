--- conflicted
+++ resolved
@@ -2704,21 +2704,12 @@
         PUSH_ERROR_AND_RETURN(fmt::format(
             "faceVertexIndices[{}] contains negative index value {}.", i,
             indices[i]));
-<<<<<<< HEAD
       }
       if (size_t(indices[i]) > dst.points.size()) {
         PUSH_ERROR_AND_RETURN(
             fmt::format("faceVertexIndices[{}] {} exceeds points.size {}.", i,
                         indices[i], dst.points.size()));
       }
-=======
-      }
-      if (size_t(indices[i]) > dst.points.size()) {
-        PUSH_ERROR_AND_RETURN(
-            fmt::format("faceVertexIndices[{}] {} exceeds points.size {}.", i,
-                        indices[i], dst.points.size()));
-      }
->>>>>>> 8eb70e59
       dst.faceVertexIndices.push_back(uint32_t(indices[i]));
     }
   }
@@ -2768,17 +2759,10 @@
     dst.backface_material_id =
         int(rmaterial_idMap.at(material_path.backface_material_path));
   }
-<<<<<<< HEAD
 
   if (env.mesh_config.validate_geomsubset) {
     size_t elementCount = dst.faceVertexCounts.size();
 
-=======
-
-  if (env.mesh_config.validate_geomsubset) {
-    size_t elementCount = dst.faceVertexCounts.size();
-
->>>>>>> 8eb70e59
     if (material_subsets.size() &&
         mesh.subsetFamilyTypeMap.count(value::token("materialBind"))) {
       const GeomSubset::FamilyType familyType =
@@ -2889,19 +2873,11 @@
 
   if (mesh.has_primvar(env.mesh_config.default_tangents_primvar_name)) {
     GeomPrimvar pvar;
-<<<<<<< HEAD
 
     if (!GetGeomPrimvar(env.stage, &mesh, env.mesh_config.default_tangents_primvar_name, &pvar, &_err)) {
       return false;
     }
 
-=======
-
-    if (!GetGeomPrimvar(env.stage, &mesh, env.mesh_config.default_tangents_primvar_name, &pvar, &_err)) {
-      return false;
-    }
-
->>>>>>> 8eb70e59
     if (!ToVertexAttribute(pvar, env.mesh_config.default_tangents_primvar_name, num_vertices, num_faces, num_face_vertex_indices, dst.tangents, &_err, env.timecode, env.tinterp)) {
       return false;
     }
@@ -3472,15 +3448,9 @@
     }
   }
 
-<<<<<<< HEAD
   //
   // 6. BlendShapes
   //
-=======
-  //
-  // 6. BlendShapes
-  //
->>>>>>> 8eb70e59
   for (const auto &it : blendshapes) {
     const std::string &bs_path = it.first;
     const BlendShape *bs = it.second;
@@ -3624,17 +3594,10 @@
     std::vector<vec3> tangents;
     std::vector<vec3> binormals;
     std::vector<uint32_t> vertex_indices;
-<<<<<<< HEAD
 
     if (!ComputeTangentsAndBinormals(dst.points, dst.faceVertexCounts, dst.faceVertexIndices,
       texcoords, normals, !is_single_indexable, &tangents, &binormals, &vertex_indices, &_err)) {
 
-=======
-
-    if (!ComputeTangentsAndBinormals(dst.points, dst.faceVertexCounts, dst.faceVertexIndices,
-      texcoords, normals, !is_single_indexable, &tangents, &binormals, &vertex_indices, &_err)) {
-
->>>>>>> 8eb70e59
       PUSH_ERROR_AND_RETURN("Failed to compute tangents/binormals.");
     }
 
@@ -3651,7 +3614,6 @@
 
       dst.tangents.data.resize(facevarying_tangents.size() * sizeof(vec3));
       memcpy(dst.tangents.data.data(), facevarying_tangents.data(), facevarying_tangents.size() * sizeof(vec3));
-<<<<<<< HEAD
 
       dst.tangents.format = VertexAttributeFormat::Vec3;
       dst.tangents.stride = 0;
@@ -3662,18 +3624,6 @@
       dst.binormals.data.resize(facevarying_binormals.size() * sizeof(vec3));
       memcpy(dst.binormals.data.data(), facevarying_binormals.data(), facevarying_binormals.size() * sizeof(vec3));
 
-=======
-
-      dst.tangents.format = VertexAttributeFormat::Vec3;
-      dst.tangents.stride = 0;
-      dst.tangents.elementSize = 1;
-      dst.tangents.variability = VertexVariability::FaceVarying;
-
-
-      dst.binormals.data.resize(facevarying_binormals.size() * sizeof(vec3));
-      memcpy(dst.binormals.data.data(), facevarying_binormals.data(), facevarying_binormals.size() * sizeof(vec3));
-
->>>>>>> 8eb70e59
       dst.binormals.format = VertexAttributeFormat::Vec3;
       dst.binormals.stride = 0;
       dst.binormals.elementSize = 1;
@@ -4749,7 +4699,6 @@
             }
             return false;
           }
-<<<<<<< HEAD
 
           // Assign new material ID
           uint64_t mat_id = rmaterials.size();
@@ -4883,141 +4832,6 @@
     }
   }
 
-=======
-
-          // Assign new material ID
-          uint64_t mat_id = rmaterials.size();
-
-          if (mat_id >= (std::numeric_limits<int64_t>::max)()) {
-            if (err) {
-              (*err) += "Material index too large.\n";
-            }
-            return false;
-          }
-          rmaterial_id = int64_t(mat_id);
-
-          visitorEnv->converter->materialMap.add(bound_material_path.full_path_name(),
-                                     uint64_t(rmaterial_id));
-          DCOUT("Add material: " << mat_id << " " << rmat.abs_path << " ( "
-                                 << rmat.name << " ) ");
-
-          rmaterials.push_back(rmat);
-        }
-      }
-
-      RenderMesh rmesh;
-
-      // TODO
-      MaterialPath material_path;
-      std::map<std::string, MaterialPath> subset_material_path_map;
-      std::map<std::string, int64_t> rmaterial_idMap;
-      std::vector<const GeomSubset *> material_subsets;
-      std::vector<std::pair<std::string, const BlendShape *>> blendshapes;
-
-      {
-        material_subsets = GetMaterialBindGeomSubsets(prim);
-
-        for (const auto &psubset : material_subsets) {
-          MaterialSubset ms;
-          ms.prim_name = psubset->name;
-          ms.abs_path = abs_path.prim_part() + std::string("/") + psubset->name;
-          ms.display_name = psubset->meta.displayName.value_or("");
-        }
-      }
-
-      if (!visitorEnv->converter->ConvertMesh(*visitorEnv->env, abs_path, *pmesh, material_path,
-                                  subset_material_path_map, rmaterial_idMap,
-                                  material_subsets, blendshapes, &rmesh)) {
-        if (err) {
-          (*err) += fmt::format("Mesh conversion failed: {}",
-                                abs_path.full_path_name());
-        }
-        return false;
-      }
-
-      uint64_t mesh_id = uint64_t(visitorEnv->converter->meshes.size());
-      if (mesh_id >= (std::numeric_limits<int64_t>::max)()) {
-        if (err) {
-          (*err) += "Mesh index too large.\n";
-        }
-        return false;
-      }
-      visitorEnv->converter->meshMap.add(abs_path.full_path_name(), mesh_id);
-
-      visitorEnv->converter->meshes.emplace_back(std::move(rmesh));
-    }
-  }
-
-  return true;  // continue traversal
-}
-
-}  // namespace
-
-
-bool RenderSceneConverter::BuildNodeHierarchyImpl(
-  const RenderSceneConverterEnv &env,
-  const std::string &parentPrimPath,
-  const XformNode &node,
-  Node &out_rnode) {
-
-  Node rnode;
-
-  std::string primPath;
-  if (parentPrimPath.empty()) {
-    primPath = "/" + node.element_name;
-  } else {
-    primPath = parentPrimPath + "/" + node.element_name;
-  }
-
-  const tinyusdz::Prim *prim = node.prim;
-  if (prim) {
-    rnode.prim_name = prim->element_name();
-    rnode.abs_path = primPath;
-    rnode.display_name = prim->metas().displayName.value_or("");
-
-    DCOUT("rnode.prim_name " << rnode.prim_name);
-
-    if (prim->type_id() == value::TYPE_ID_GEOM_MESH) {
-      // GeomMesh(GPrim) also has xform.
-      rnode.local_matrix = node.get_local_matrix();
-      rnode.nodeType = NodeType::Mesh;
-      rnode.has_resetXform = node.has_resetXformStack();
-      rnode.id = 0; // TODO: index to meshes
-    } else if (prim->type_id() == value::TYPE_ID_GEOM_CAMERA) {
-      rnode.local_matrix = node.get_local_matrix();
-      rnode.nodeType = NodeType::Mesh;
-      rnode.has_resetXform = node.has_resetXformStack();
-      rnode.id = 0; // TODO: index to cameras
-    } else if (prim->prim_id() == value::TYPE_ID_GEOM_XFORM) {
-      rnode.local_matrix = node.get_local_matrix();
-      rnode.global_matrix = node.get_world_matrix();
-      rnode.has_resetXform = node.has_resetXformStack();
-      rnode.nodeType = NodeType::Xform;
-    } else if (prim->prim_id() == value::TYPE_ID_SCOPE) {
-      // NOTE: get_local_matrix() should return identity matrix.
-      rnode.local_matrix = node.get_local_matrix();
-      rnode.global_matrix = node.get_world_matrix();
-      rnode.has_resetXform = node.has_resetXformStack();
-      rnode.nodeType = NodeType::Xform;
-    } else if (prim->prim_id() == value::TYPE_ID_MODEL) {
-      rnode.local_matrix = node.get_local_matrix();
-      rnode.global_matrix = node.get_world_matrix();
-      rnode.has_resetXform = node.has_resetXformStack();
-      rnode.nodeType = NodeType::Xform;
-    } else if (IsLightPrim(*prim)) {
-      rnode.local_matrix = node.get_local_matrix();
-      rnode.global_matrix = node.get_world_matrix();
-      rnode.has_resetXform = node.has_resetXformStack();
-      // TODO
-      //rnode.nodeType = NodeType::Light;
-      rnode.id = 0; // TODO: index to lights
-      // TODO
-    } else {
-      // ignore other node types.
-    }
-  }
-
->>>>>>> 8eb70e59
   for (const auto &child : node.children) {
     Node child_rnode;
     if (!BuildNodeHierarchyImpl(env, primPath, child, child_rnode)) {
@@ -5038,15 +4852,9 @@
   const XformNode &root) {
 
   std::string defaultRootNode = env.stage.metas().defaultPrim.str();
-<<<<<<< HEAD
 
   default_node = -1;
 
-=======
-
-  default_node = -1;
-
->>>>>>> 8eb70e59
   for (const auto &rootNode : root.children) {
     Node root_node;
     if (!BuildNodeHierarchyImpl(env, /* root */"", rootNode, root_node)) {
@@ -5111,13 +4919,8 @@
   // 4. Convert Skeletons
   //
   // TODO
-<<<<<<< HEAD
-
-
-=======
-
-
->>>>>>> 8eb70e59
+
+
   //
   // 5. Build node hierarchy from XformNode and meshes, materials, skeletons, etc.
   //
