--- conflicted
+++ resolved
@@ -423,7 +423,6 @@
   return true;
 }
 
-<<<<<<< HEAD
 #if 0 // TODO
 static bool ConvertPlace2d(const pugi::xml_node &node, UsdTransform2d &tx, std::string *warn, std::string *err) {
   // texcoord(vector2). default index=0 uv coordinate
@@ -433,16 +432,6 @@
   // offset(vector2)
   if (pugi::xml_attribute texcoord_attr = node.attribute("texcoord")) {
     PUSH_WARN("TODO: `texcoord` attribute.\n");
-=======
-
-bool ParseMaterialXValue(const std::string &typeName, const std::string &str,
-                           value::Value *value, std::string *err) {
-
-  (void)value;
-
-  if (!is_supported_type(typeName)) {
-    PUSH_ERROR_AND_RETURN(fmt::format("Invalid/unsupported type: {}", typeName));
->>>>>>> 346d8a1e
   }
 
   if (pugi::xml_attribute pivot_attr = node.attribute("pivot")) {
