--- conflicted
+++ resolved
@@ -836,18 +836,12 @@
   // Create PrimSpec from `src`,
   // Then override it with `dst`
   PrimSpec ps = src;  // copy
-<<<<<<< HEAD
-
-  // Use name, typeName and spec from `dst`
+
+  // Keep PrimSpec name, typeName and spec from `dst`
   ps.name() = dst.name();
   ps.typeName() = dst.typeName();
   ps.specifier() = dst.specifier();
 
-=======
-  
-  // keep PrimSpec name
-  ps.name() = dst.name();
->>>>>>> f6f53e67
 
   // Override metadataum
   ps.metas().update_from(dst.metas());
