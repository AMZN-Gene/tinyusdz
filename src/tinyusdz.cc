/*
Copyright (c) 2019 - Present, Syoyo Fujita.
All rights reserved.

Redistribution and use in source and binary forms, with or without
modification, are permitted provided that the following conditions are met:
    * Redistributions of source code must retain the above copyright
      notice, this list of conditions and the following disclaimer.
    * Redistributions in binary form must reproduce the above copyright
      notice, this list of conditions and the following disclaimer in the
      documentation and/or other materials provided with the distribution.
    * Neither the name of the Syoyo Fujita nor the
      names of its contributors may be used to endorse or promote products
      derived from this software without specific prior written permission.

THIS SOFTWARE IS PROVIDED BY THE COPYRIGHT HOLDERS AND CONTRIBUTORS "AS IS" AND
ANY EXPRESS OR IMPLIED WARRANTIES, INCLUDING, BUT NOT LIMITED TO, THE IMPLIED
WARRANTIES OF MERCHANTABILITY AND FITNESS FOR A PARTICULAR PURPOSE ARE
DISCLAIMED. IN NO EVENT SHALL <COPYRIGHT HOLDER> BE LIABLE FOR ANY
DIRECT, INDIRECT, INCIDENTAL, SPECIAL, EXEMPLARY, OR CONSEQUENTIAL DAMAGES
(INCLUDING, BUT NOT LIMITED TO, PROCUREMENT OF SUBSTITUTE GOODS OR SERVICES;
LOSS OF USE, DATA, OR PROFITS; OR BUSINESS INTERRUPTION) HOWEVER CAUSED AND
ON ANY THEORY OF LIABILITY, WHETHER IN CONTRACT, STRICT LIABILITY, OR TORT
(INCLUDING NEGLIGENCE OR OTHERWISE) ARISING IN ANY WAY OUT OF THE USE OF THIS
SOFTWARE, EVEN IF ADVISED OF THE POSSIBILITY OF SUCH DAMAGE.
*/

#include <algorithm>
#include <atomic>
#include <cassert>
#include <cctype>  // std::tolower
#include <chrono>
#include <fstream>
#include <map>
#include <sstream>
#include <thread>
#include <tuple>
#include <unordered_map>
#include <unordered_set>
#include <vector>

// local debug flag(now defined in tinyusdz.hh)
//#define TINYUSDZ_LOCAL_DEBUG_PRINT (1)

#include "integerCoding.h"
#include "lz4-compression.hh"
#include "stream-reader.hh"
#include "tinyusdz.hh"

#if defined(TINYUSDZ_SUPPORT_AUDIO)

#if defined(__clang__)
#pragma clang diagnostic push
#pragma clang diagnostic ignored "-Weverything"
#endif

#define DR_WAV_IMPLEMENTATION
#include "external/dr_wav.h"

#define DR_MP3_IMPLEMENTATION
#include "external/dr_mp3.h"

#if defined(__clang__)
#pragma clang diagnostic pop
#endif

#endif  // TINYUSDZ_SUPPORT_AUDIO

#if defined(TINYUSDZ_USE_OPENSUBDIV)

#include "subdiv.hh"

#endif

#if defined(TINYUSDZ_SUPPORT_EXR)
#include "external/tinyexr.h"
#endif

#ifndef TINYUSDZ_NO_STB_IMAGE_IMPLEMENTATION
#define STB_IMAGE_IMPLEMENTATION
#endif

#if defined(__clang__)
#pragma clang diagnostic push
#pragma clang diagnostic ignored "-Weverything"
#endif

#include "external/stb_image.h"

#if defined(__clang__)
#pragma clang diagnostic pop
#endif

namespace tinyusdz {

namespace {

#if 0
//
// Simple MatMul implementation
//
template<typename T>
void MatrixMult(T dst[4][4], const T m0[4][4], const T m1[4][4]) {
  for (int i = 0; i < 4; ++i) {
    for (int j = 0; j < 4; ++j) {
      dst[i][j] = 0;
      for (int k = 0; k < 4; ++k) {
        dst[i][j] += m0[k][j] * m1[i][k];
      }
    }
  }
}
#endif

<<<<<<< HEAD
#if 0 // TODO
=======
#if 0
>>>>>>> 590651d3
template<typename T>
void MatrixInverse(T m[4][4]) {
  /*
   * codes from intel web
   * cramer's rule version
   */
  int i, j;
  T tmp[12];  /* tmp array for pairs */
  T tsrc[16]; /* array of transpose source matrix */
  T det;      /* determinant */

  /* transpose matrix */
  for (i = 0; i < 4; i++) {
    tsrc[i] = m[i][0];
    tsrc[i + 4] = m[i][1];
    tsrc[i + 8] = m[i][2];
    tsrc[i + 12] = m[i][3];
  }

  /* calculate pair for first 8 elements(cofactors) */
  tmp[0] = tsrc[10] * tsrc[15];
  tmp[1] = tsrc[11] * tsrc[14];
  tmp[2] = tsrc[9] * tsrc[15];
  tmp[3] = tsrc[11] * tsrc[13];
  tmp[4] = tsrc[9] * tsrc[14];
  tmp[5] = tsrc[10] * tsrc[13];
  tmp[6] = tsrc[8] * tsrc[15];
  tmp[7] = tsrc[11] * tsrc[12];
  tmp[8] = tsrc[8] * tsrc[14];
  tmp[9] = tsrc[10] * tsrc[12];
  tmp[10] = tsrc[8] * tsrc[13];
  tmp[11] = tsrc[9] * tsrc[12];

  /* calculate first 8 elements(cofactors) */
  m[0][0] = tmp[0] * tsrc[5] + tmp[3] * tsrc[6] + tmp[4] * tsrc[7];
  m[0][0] -= tmp[1] * tsrc[5] + tmp[2] * tsrc[6] + tmp[5] * tsrc[7];
  m[0][1] = tmp[1] * tsrc[4] + tmp[6] * tsrc[6] + tmp[9] * tsrc[7];
  m[0][1] -= tmp[0] * tsrc[4] + tmp[7] * tsrc[6] + tmp[8] * tsrc[7];
  m[0][2] = tmp[2] * tsrc[4] + tmp[7] * tsrc[5] + tmp[10] * tsrc[7];
  m[0][2] -= tmp[3] * tsrc[4] + tmp[6] * tsrc[5] + tmp[11] * tsrc[7];
  m[0][3] = tmp[5] * tsrc[4] + tmp[8] * tsrc[5] + tmp[11] * tsrc[6];
  m[0][3] -= tmp[4] * tsrc[4] + tmp[9] * tsrc[5] + tmp[10] * tsrc[6];
  m[1][0] = tmp[1] * tsrc[1] + tmp[2] * tsrc[2] + tmp[5] * tsrc[3];
  m[1][0] -= tmp[0] * tsrc[1] + tmp[3] * tsrc[2] + tmp[4] * tsrc[3];
  m[1][1] = tmp[0] * tsrc[0] + tmp[7] * tsrc[2] + tmp[8] * tsrc[3];
  m[1][1] -= tmp[1] * tsrc[0] + tmp[6] * tsrc[2] + tmp[9] * tsrc[3];
  m[1][2] = tmp[3] * tsrc[0] + tmp[6] * tsrc[1] + tmp[11] * tsrc[3];
  m[1][2] -= tmp[2] * tsrc[0] + tmp[7] * tsrc[1] + tmp[10] * tsrc[3];
  m[1][3] = tmp[4] * tsrc[0] + tmp[9] * tsrc[1] + tmp[10] * tsrc[2];
  m[1][3] -= tmp[5] * tsrc[0] + tmp[8] * tsrc[1] + tmp[11] * tsrc[2];



  /* calculate pairs for second 8 elements(cofactors) */
  tmp[0] = tsrc[2] * tsrc[7];
  tmp[1] = tsrc[3] * tsrc[6];
  tmp[2] = tsrc[1] * tsrc[7];
  tmp[3] = tsrc[3] * tsrc[5];
  tmp[4] = tsrc[1] * tsrc[6];
  tmp[5] = tsrc[2] * tsrc[5];
  tmp[6] = tsrc[0] * tsrc[7];
  tmp[7] = tsrc[3] * tsrc[4];
  tmp[8] = tsrc[0] * tsrc[6];
  tmp[9] = tsrc[2] * tsrc[4];
  tmp[10] = tsrc[0] * tsrc[5];
  tmp[11] = tsrc[1] * tsrc[4];

  /* calculate second 8 elements(cofactors) */
  m[2][0] = tmp[0] * tsrc[13] + tmp[3] * tsrc[14] + tmp[4] * tsrc[15];
  m[2][0] -= tmp[1] * tsrc[13] + tmp[2] * tsrc[14] + tmp[5] * tsrc[15];
  m[2][1] = tmp[1] * tsrc[12] + tmp[6] * tsrc[14] + tmp[9] * tsrc[15];
  m[2][1] -= tmp[0] * tsrc[12] + tmp[7] * tsrc[14] + tmp[8] * tsrc[15];
  m[2][2] = tmp[2] * tsrc[12] + tmp[7] * tsrc[13] + tmp[10] * tsrc[15];
  m[2][2] -= tmp[3] * tsrc[12] + tmp[6] * tsrc[13] + tmp[11] * tsrc[15];
  m[2][3] = tmp[5] * tsrc[12] + tmp[8] * tsrc[13] + tmp[11] * tsrc[14];
  m[2][3] -= tmp[4] * tsrc[12] + tmp[9] * tsrc[13] + tmp[10] * tsrc[14];
  m[3][0] = tmp[2] * tsrc[10] + tmp[5] * tsrc[11] + tmp[1] * tsrc[9];
  m[3][0] -= tmp[4] * tsrc[11] + tmp[0] * tsrc[9] + tmp[3] * tsrc[10];
  m[3][1] = tmp[8] * tsrc[11] + tmp[0] * tsrc[8] + tmp[7] * tsrc[10];
  m[3][1] -= tmp[6] * tsrc[10] + tmp[9] * tsrc[11] + tmp[1] * tsrc[8];
  m[3][2] = tmp[6] * tsrc[9] + tmp[11] * tsrc[11] + tmp[3] * tsrc[8];
  m[3][2] -= tmp[10] * tsrc[11] + tmp[2] * tsrc[8] + tmp[7] * tsrc[9];
  m[3][3] = tmp[10] * tsrc[10] + tmp[4] * tsrc[8] + tmp[9] * tsrc[9];
  m[3][3] -= tmp[8] * tsrc[9] + tmp[11] * tsrc[0] + tmp[5] * tsrc[8];

  /* calculate determinant */
  det = tsrc[0] * m[0][0] + tsrc[1] * m[0][1] + tsrc[2] * m[0][2] +
        tsrc[3] * m[0][3];

  /* calculate matrix inverse */
  det = T(1.0) / det;

  for (j = 0; j < 4; j++) {
    for (i = 0; i < 4; i++) {
      m[j][i] *= det;
    }
  }
}
#endif

<<<<<<< HEAD

#if 0 // UNUSED at the moment
=======
#if 0
>>>>>>> 590651d3
float half_to_float(float16 h) {
  static const FP32 magic = {113 << 23};
  static const unsigned int shifted_exp = 0x7c00
                                          << 13;  // exponent mask after shift
  FP32 o;

  o.u = (h.u & 0x7fffU) << 13U;           // exponent/mantissa bits
  unsigned int exp_ = shifted_exp & o.u;  // just the exponent
  o.u += (127 - 15) << 23;                // exponent adjust

  // handle exponent special cases
  if (exp_ == shifted_exp)    // Inf/NaN?
    o.u += (128 - 16) << 23;  // extra exp adjust
  else if (exp_ == 0)         // Zero/Denormal?
  {
    o.u += 1 << 23;  // extra exp adjust
    o.f -= magic.f;  // renormalize
  }

  o.u |= (h.u & 0x8000U) << 16U;  // sign bit
  return o.f;
}
#endif

float16 float_to_half_full(float _f) {
  FP32 f;
  f.f = _f;
  float16 o = {0};

  // Based on ISPC reference code (with minor modifications)
  if (f.s.Exponent == 0)  // Signed zero/denormal (which will underflow)
    o.s.Exponent = 0;
  else if (f.s.Exponent == 255)  // Inf or NaN (all exponent bits set)
  {
    o.s.Exponent = 31;
    o.s.Mantissa = f.s.Mantissa ? 0x200 : 0;  // NaN->qNaN and Inf->Inf
  } else                                      // Normalized number
  {
    // Exponent unbias the single, then bias the halfp
    int newexp = f.s.Exponent - 127 + 15;
    if (newexp >= 31)  // Overflow, return signed infinity
      o.s.Exponent = 31;
    else if (newexp <= 0)  // Underflow
    {
      if ((14 - newexp) <= 24)  // Mantissa might be non-zero
      {
        unsigned int mant = f.s.Mantissa | 0x800000;  // Hidden 1 bit
        o.s.Mantissa = mant >> (14 - newexp);
        if ((mant >> (13 - newexp)) & 1)  // Check for rounding
          o.u++;  // Round, might overflow into exp bit, but this is OK
      }
    } else {
      o.s.Exponent = static_cast<unsigned int>(newexp);
      o.s.Mantissa = f.s.Mantissa >> 13;
      if (f.s.Mantissa & 0x1000)  // Check for rounding
        o.u++;                    // Round, might overflow to inf, this is OK
    }
  }

  o.s.Sign = f.s.Sign;
  return o;
}

constexpr size_t kMinCompressedArraySize = 16;
constexpr size_t kSectionNameMaxLength = 15;

// Decode image(png, jpg, ...)
static bool DecodeImage(const uint8_t *bytes, const size_t size,
                        const std::string &uri, Image *image, std::string *warn,
                        std::string *err) {
  (void)warn;

  int w = 0, h = 0, comp = 0, req_comp = 0;

  unsigned char *data = nullptr;

  // force 32-bit textures for common Vulkan compatibility. It appears that
  // some GPU drivers do not support 24-bit images for Vulkan
  req_comp = 4;
  int bits = 8;

  // It is possible that the image we want to load is a 16bit per channel image
  // We are going to attempt to load it as 16bit per channel, and if it worked,
  // set the image data accodingly. We are casting the returned pointer into
  // unsigned char, because we are representing "bytes". But we are updating
  // the Image metadata to signal that this image uses 2 bytes (16bits) per
  // channel:
  if (stbi_is_16_bit_from_memory(bytes, int(size))) {
    data = reinterpret_cast<unsigned char *>(
        stbi_load_16_from_memory(bytes, int(size), &w, &h, &comp, req_comp));
    if (data) {
      bits = 16;
    }
  }

  // at this point, if data is still NULL, it means that the image wasn't
  // 16bit per channel, we are going to load it as a normal 8bit per channel
  // mage as we used to do:
  // if image cannot be decoded, ignore parsing and keep it by its path
  // don't break in this case
  // FIXME we should only enter this function if the image is embedded. If
  // `uri` references an image file, it should be left as it is. Image loading
  // should not be mandatory (to support other formats)
  if (!data)
    data = stbi_load_from_memory(bytes, int(size), &w, &h, &comp, req_comp);
  if (!data) {
    // NOTE: you can use `warn` instead of `err`
    if (err) {
      (*err) +=
          "Unknown image format. STB cannot decode image data for image: " +
          uri + "\".\n";
    }
    return false;
  }

  if ((w < 1) || (h < 1)) {
    stbi_image_free(data);
    if (err) {
      (*err) += "Invalid image data for image: " + uri + "\"\n";
    }
    return false;
  }

  image->width = w;
  image->height = h;
  image->channels = req_comp;
  image->bpp = bits;
  image->data.resize(static_cast<size_t>(w * h * req_comp) * size_t(bits / 8));
  std::copy(data, data + w * h * req_comp * (bits / 8), image->data.begin());
  stbi_image_free(data);

  return true;
};

#ifdef TINYUSDZ_LOCAL_DEBUG_PRINT
float to_float(uint16_t h) {
  float16 f;
  f.u = h;
  return half_to_float(f);
}
#endif

#ifdef __clang__
#pragma clang diagnostic push
#pragma clang diagnostic ignored "-Wexit-time-destructors"
#endif
const ValueType &GetValueType(int32_t type_id) {
  static std::map<uint32_t, ValueType> table;
#ifdef TINYUSDZ_LOCAL_DEBUG_PRINT
  std::cout << "type_id = " << type_id << "\n";
#endif
  if (table.size() == 0) {
    // Register data types
    // NOTE(syoyo): We can use C++11 template to create compile-time table for
    // data types, but this way(use std::map) is easier to read and maintain, I
    // think.

    // reference: crateDataTypes.h

#define ADD_VALUE_TYPE(NAME_STR, TYPE_ID, SUPPORTS_ARRAY)          \
  {                                                                \
    assert(table.count(TYPE_ID) == 0);                             \
    table[TYPE_ID] = ValueType(NAME_STR, TYPE_ID, SUPPORTS_ARRAY); \
  }

    ADD_VALUE_TYPE("InvaldOrUnsupported", 0, false)

    // Array types.
    ADD_VALUE_TYPE("Bool", VALUE_TYPE_BOOL, true)

    ADD_VALUE_TYPE("UChar", VALUE_TYPE_UCHAR, true)
    ADD_VALUE_TYPE("Int", VALUE_TYPE_INT, true)
    ADD_VALUE_TYPE("UInt", VALUE_TYPE_UINT, true)
    ADD_VALUE_TYPE("Int64", VALUE_TYPE_INT64, true)
    ADD_VALUE_TYPE("UInt64", VALUE_TYPE_UINT64, true)

    ADD_VALUE_TYPE("Half", VALUE_TYPE_HALF, true)
    ADD_VALUE_TYPE("Float", VALUE_TYPE_FLOAT, true)
    ADD_VALUE_TYPE("Double", VALUE_TYPE_DOUBLE, true)

    ADD_VALUE_TYPE("String", VALUE_TYPE_STRING, true)
    ADD_VALUE_TYPE("Token", VALUE_TYPE_TOKEN, true)
    ADD_VALUE_TYPE("AssetPath", VALUE_TYPE_ASSET_PATH, true)

    ADD_VALUE_TYPE("Quatd", VALUE_TYPE_QUATD, true)
    ADD_VALUE_TYPE("Quatf", VALUE_TYPE_QUATF, true)
    ADD_VALUE_TYPE("Quath", VALUE_TYPE_QUATH, true)

    ADD_VALUE_TYPE("Vec2d", VALUE_TYPE_VEC2D, true)
    ADD_VALUE_TYPE("Vec2f", VALUE_TYPE_VEC2F, true)
    ADD_VALUE_TYPE("Vec2h", VALUE_TYPE_VEC2H, true)
    ADD_VALUE_TYPE("Vec2i", VALUE_TYPE_VEC2I, true)

    ADD_VALUE_TYPE("Vec3d", VALUE_TYPE_VEC3D, true)
    ADD_VALUE_TYPE("Vec3f", VALUE_TYPE_VEC3F, true)
    ADD_VALUE_TYPE("Vec3h", VALUE_TYPE_VEC3H, true)
    ADD_VALUE_TYPE("Vec3i", VALUE_TYPE_VEC3I, true)

    ADD_VALUE_TYPE("Vec4d", VALUE_TYPE_VEC4D, true)
    ADD_VALUE_TYPE("Vec4f", VALUE_TYPE_VEC4F, true)
    ADD_VALUE_TYPE("Vec4h", VALUE_TYPE_VEC4H, true)
    ADD_VALUE_TYPE("Vec4i", VALUE_TYPE_VEC4I, true)

    ADD_VALUE_TYPE("Matrix2d", VALUE_TYPE_MATRIX2D, true)
    ADD_VALUE_TYPE("Matrix3d", VALUE_TYPE_MATRIX3D, true)
    ADD_VALUE_TYPE("Matrix4d", VALUE_TYPE_MATRIX4D, true)

    // Non-array types.
    ADD_VALUE_TYPE("Dictionary", VALUE_TYPE_DICTIONARY,
                   false)  // std::map<std::string, Value>

    ADD_VALUE_TYPE("TokenListOp", VALUE_TYPE_TOKEN_LIST_OP, false)
    ADD_VALUE_TYPE("StringListOp", VALUE_TYPE_STRING_LIST_OP, false)
    ADD_VALUE_TYPE("PathListOp", VALUE_TYPE_PATH_LIST_OP, false)
    ADD_VALUE_TYPE("ReferenceListOp", VALUE_TYPE_REFERENCE_LIST_OP, false)
    ADD_VALUE_TYPE("IntListOp", VALUE_TYPE_INT_LIST_OP, false)
    ADD_VALUE_TYPE("Int64ListOp", VALUE_TYPE_INT64_LIST_OP, false)
    ADD_VALUE_TYPE("UIntListOp", VALUE_TYPE_UINT_LIST_OP, false)
    ADD_VALUE_TYPE("UInt64ListOp", VALUE_TYPE_UINT64_LIST_OP, false)

    ADD_VALUE_TYPE("PathVector", VALUE_TYPE_PATH_VECTOR, false)
    ADD_VALUE_TYPE("TokenVector", VALUE_TYPE_TOKEN_VECTOR, false)

    ADD_VALUE_TYPE("Specifier", VALUE_TYPE_SPECIFIER, false)
    ADD_VALUE_TYPE("Permission", VALUE_TYPE_PERMISSION, false)
    ADD_VALUE_TYPE("Variability", VALUE_TYPE_VARIABILITY, false)

    ADD_VALUE_TYPE("VariantSelectionMap", VALUE_TYPE_VARIANT_SELECTION_MAP,
                   false)
    ADD_VALUE_TYPE("TimeSamples", VALUE_TYPE_TIME_SAMPLES, false)
    ADD_VALUE_TYPE("Payload", VALUE_TYPE_PAYLOAD, false)
    ADD_VALUE_TYPE("DoubleVector", VALUE_TYPE_DOUBLE_VECTOR, false)
    ADD_VALUE_TYPE("LayerOffsetVector", VALUE_TYPE_LAYER_OFFSET_VECTOR, false)
    ADD_VALUE_TYPE("StringVector", VALUE_TYPE_STRING_VECTOR, false)
    ADD_VALUE_TYPE("ValueBlock", VALUE_TYPE_VALUE_BLOCK, false)
    ADD_VALUE_TYPE("Value", VALUE_TYPE_VALUE, false)
    ADD_VALUE_TYPE("UnregisteredValue", VALUE_TYPE_UNREGISTERED_VALUE, false)
    ADD_VALUE_TYPE("UnregisteredValueListOp",
                   VALUE_TYPE_UNREGISTERED_VALUE_LIST_OP, false)
    ADD_VALUE_TYPE("PayloadListOp", VALUE_TYPE_PAYLOAD_LIST_OP, false)
    ADD_VALUE_TYPE("TimeCode", VALUE_TYPE_TIME_CODE, true)
  }
#undef ADD_VALUE_TYPE

  if (type_id < 0) {
#ifdef TINYUSDZ_LOCAL_DEBUG_PRINT
    std::cerr << "Unknonw type id: " << type_id << "\n";
#endif
    return table.at(0);
  }

  if (!table.count(uint32_t(type_id))) {
    // Invalid or unsupported.
#ifdef TINYUSDZ_LOCAL_DEBUG_PRINT
    std::cerr << "Unknonw type id: " << type_id << "\n";
#endif
    return table.at(0);
  }

  return table.at(uint32_t(type_id));
}
#ifdef __clang__
#pragma clang diagnostic pop
#endif

#ifdef TINYUSDZ_LOCAL_DEBUG_PRINT
std::string GetValueTypeRepr(int32_t type_id) {
  ValueType dty = GetValueType(type_id);

  std::stringstream ss;
  ss << "ValueType: " << dty.name << "(" << dty.id
     << "), supports_array = " << dty.supports_array;
  return ss.str();
}
#endif

std::string GetSpecTypeString(SpecType ty) {
  if (SpecTypeUnknown == ty) {
    return "SpecTypeUnknown";
  } else if (SpecTypeAttribute == ty) {
    return "SpecTypeAttribute";
  } else if (SpecTypeConnection == ty) {
    return "SpecTypeConection";
  } else if (SpecTypeExpression == ty) {
    return "SpecTypeExpression";
  } else if (SpecTypeMapper == ty) {
    return "SpecTypeMapper";
  } else if (SpecTypeMapperArg == ty) {
    return "SpecTypeMapperArg";
  } else if (SpecTypePrim == ty) {
    return "SpecTypePrim";
  } else if (SpecTypePseudoRoot == ty) {
    return "SpecTypePseudoRoot";
  } else if (SpecTypeRelationship == ty) {
    return "SpecTypeRelationship";
  } else if (SpecTypeRelationshipTarget == ty) {
    return "SpecTypeRelationshipTarget";
  } else if (SpecTypeVariant == ty) {
    return "SpecTypeVariant";
  } else if (SpecTypeVariantSet == ty) {
    return "SpecTypeVariantSet";
  }
  return "??? SpecType " + std::to_string(ty);
}

#ifdef TINYUSDZ_LOCAL_DEBUG_PRINT
std::string GetSpecifierString(Specifier ty) {
  if (SpecifierDef == ty) {
    return "SpecifierDef";
  } else if (SpecifierOver == ty) {
    return "SpecifierOver";
  } else if (SpecifierClass == ty) {
    return "SpecifierClass";
  }
  return "??? Specifier " + std::to_string(ty);
}

std::string GetPermissionString(Permission ty) {
  if (PermissionPublic == ty) {
    return "PermissionPublic";
  } else if (PermissionPrivate == ty) {
    return "PermissionPrivate";
  }
  return "??? Permission " + std::to_string(ty);
}

std::string GetVariabilityString(Variability ty) {
  if (VariabilityVarying == ty) {
    return "VariabilityVarying";
  } else if (VariabilityUniform == ty) {
    return "VariabilityUniform";
  } else if (VariabilityConfig == ty) {
    return "VariabilityConfig";
  }
  return "??? Variability " + std::to_string(ty);
}
#endif

///
/// Node represents scene graph node.
/// This does not contain leaf node inormation.
///
class Node {
 public:
  // -2 = initialize as invalid node
  Node() : _parent(-2) {}

  Node(int64_t parent, Path &path) : _parent(parent), _path(path) {}

  int64_t GetParent() const { return _parent; }

  const std::vector<size_t> &GetChildren() const { return _children; }

  ///
  /// child_name is used when reconstructing scene graph.
  ///
  void AddChildren(const std::string &child_name, size_t node_index) {
    assert(_primChildren.count(child_name) == 0);
    _primChildren.emplace(child_name);
    _children.push_back(node_index);
  }

  ///
  /// Get full path(e.g. `/muda/dora/bora` when the parent is `/muda/dora` and
  /// this node is `bora`)
  ///
  // std::string GetFullPath() const { return _path.full_path_name(); }

  ///
  /// Get local path
  ///
  std::string GetLocalPath() const { return _path.full_path_name(); }

  const Path &GetPath() const { return _path; }

  NodeType GetNodeType() const { return _node_type; }

  const std::unordered_set<std::string> &GetPrimChildren() const {
    return _primChildren;
  }

 private:
  int64_t
      _parent;  // -1 = this node is the root node. -2 = invalid or leaf node
  std::vector<size_t> _children;                  // index to child nodes.
  std::unordered_set<std::string> _primChildren;  // List of name of child nodes

  Path _path;  // local path

  NodeType _node_type;
};

// -- from USD ----------------------------------------------------------------

//
// Copyright 2016 Pixar
//
// Licensed under the Apache License, Version 2.0 (the "Apache License")
// with the following modification; you may not use this file except in
// compliance with the Apache License and the following modification to it:
// Section 6. Trademarks. is deleted and replaced with:
//
// 6. Trademarks. This License does not grant permission to use the trade
//    names, trademarks, service marks, or product names of the Licensor
//    and its affiliates, except as required to comply with Section 4(c) of
//    the License and to reproduce the content of the NOTICE file.
//
// You may obtain a copy of the Apache License at
//
//     http://www.apache.org/licenses/LICENSE-2.0
//
// Unless required by applicable law or agreed to in writing, software
// distributed under the Apache License with the above modification is
// distributed on an "AS IS" BASIS, WITHOUT WARRANTIES OR CONDITIONS OF ANY
// KIND, either express or implied. See the Apache License for the specific
// language governing permissions and limitations under the Apache License.

// Index base class.  Used to index various tables.  Deriving adds some
// type-safety so we don't accidentally use one kind of index with the wrong
// kind of table.
struct Index {
  Index() : value(~0u) {}
  explicit Index(uint32_t v) : value(v) {}
  bool operator==(const Index &other) const { return value == other.value; }
  bool operator!=(const Index &other) const { return !(*this == other); }
  bool operator<(const Index &other) const { return value < other.value; }
  uint32_t value;
};

// Value in file representation.  Consists of a 2 bytes of type information
// (type enum value, array bit, and inlined-value bit) and 6 bytes of data.
// If possible, we attempt to store certain values directly in the local
// data, such as ints, floats, enums, and special-case values of other types
// (zero vectors, identity matrices, etc).  For values that aren't stored
// inline, the 6 data bytes are the offset from the start of the file to the
// value's location.
struct ValueRep {
  friend class CrateFile;

  ValueRep() = default;

  explicit constexpr ValueRep(uint64_t d) : data(d) {}

  constexpr ValueRep(int32_t t, bool isInlined, bool isArray, uint64_t payload)
      : data(_Combine(t, isInlined, isArray, payload)) {}

  static const uint64_t _IsArrayBit = 1ull << 63;
  static const uint64_t _IsInlinedBit = 1ull << 62;
  static const uint64_t _IsCompressedBit = 1ull << 61;

  static const uint64_t _PayloadMask = ((1ull << 48) - 1);

  inline bool IsArray() const { return data & _IsArrayBit; }
  inline void SetIsArray() { data |= _IsArrayBit; }

  inline bool IsInlined() const { return data & _IsInlinedBit; }
  inline void SetIsInlined() { data |= _IsInlinedBit; }

  inline bool IsCompressed() const { return data & _IsCompressedBit; }
  inline void SetIsCompressed() { data |= _IsCompressedBit; }

  inline int32_t GetType() const {
    return static_cast<int32_t>((data >> 48) & 0xFF);
  }
  inline void SetType(int32_t t) {
    data &= ~(0xFFull << 48);                  // clear type byte in data.
    data |= (static_cast<uint64_t>(t) << 48);  // set it.
  }

  inline uint64_t GetPayload() const { return data & _PayloadMask; }

  inline void SetPayload(uint64_t payload) {
    data &= ~_PayloadMask;  // clear existing payload.
    data |= payload & _PayloadMask;
  }

  inline uint64_t GetData() const { return data; }

  bool operator==(ValueRep other) const { return data == other.data; }
  bool operator!=(ValueRep other) const { return !(*this == other); }

  // friend inline size_t hash_value(ValueRep v) {
  //  return static_cast<size_t>(v.data);
  //}

  std::string GetStringRepr() const {
    std::stringstream ss;
    ss << "ty: " << static_cast<int>(GetType()) << ", isArray: " << IsArray()
       << ", isInlined: " << IsInlined() << ", isCompressed: " << IsCompressed()
       << ", payload: " << GetPayload();

    return ss.str();
  }

 private:
  static constexpr uint64_t _Combine(int32_t t, bool isInlined, bool isArray,
                                     uint64_t payload) {
    return (isArray ? _IsArrayBit : 0) | (isInlined ? _IsInlinedBit : 0) |
           (static_cast<uint64_t>(t) << 48) | (payload & _PayloadMask);
  }

  uint64_t data;
};

// ----------------------------------------------------------------------------

struct Field {
  Index token_index;
  ValueRep value_rep;
};

//
// Spec describes the relation of a path(i.e. node) and field(e.g. vertex data)
//
struct Spec {
  Index path_index;
  Index fieldset_index;
  SpecType spec_type;
};

struct Section {
  Section() { memset(this, 0, sizeof(*this)); }
  Section(char const *name, int64_t start, int64_t size);
  char name[kSectionNameMaxLength + 1];
  int64_t start, size;  // byte offset to section info and its data size
};

//
// TOC = list of sections.
//
struct TableOfContents {
  // Section const *GetSection(SectionName) const;
  // int64_t GetMinimumSectionStart() const;
  std::vector<Section> sections;
};

template <class Int>
static inline bool _ReadCompressedInts(const StreamReader *sr, Int *out,
                                       size_t size) {
  // TODO(syoyo): Error check
  using Compressor =
      typename std::conditional<sizeof(Int) == 4, Usd_IntegerCompression,
                                Usd_IntegerCompression64>::type;
  std::vector<char> compBuffer(Compressor::GetCompressedBufferSize(size));
  uint64_t compSize;
  if (!sr->read8(&compSize)) {
    return false;
  }

  if (!sr->read(size_t(compSize), size_t(compSize),
                reinterpret_cast<uint8_t *>(compBuffer.data()))) {
    return false;
  }
  std::string err;
  bool ret = Compressor::DecompressFromBuffer(
      compBuffer.data(), size_t(compSize), out, size, &err);
  (void)err;

  return ret;
}

static inline bool ReadIndices(const StreamReader *sr,
                               std::vector<Index> *indices) {
  // TODO(syoyo): Error check
  uint64_t n;
  if (!sr->read8(&n)) {
    return false;
  }

#ifdef TINYUSDZ_LOCAL_DEBUG_PRINT
  std::cout << "ReadIndices: n = " << n << "\n";
#endif

  indices->resize(size_t(n));
  size_t datalen = size_t(n) * sizeof(Index);

  if (datalen != sr->read(datalen, datalen,
                          reinterpret_cast<uint8_t *>(indices->data()))) {
    return false;
  }

  return true;
}

class Parser {
 public:
  Parser(StreamReader *sr, int num_threads) : _sr(sr) {
    if (num_threads == -1) {
      num_threads = std::max(1, int(std::thread::hardware_concurrency()));
    }

    // Limit to 1024 threads.
    _num_threads = std::min(1024, num_threads);
  }

  bool ReadBootStrap();
  bool ReadTOC();

  // Read known sections
  bool ReadPaths();
  bool ReadTokens();
  bool ReadStrings();
  bool ReadFields();
  bool ReadFieldSets();
  bool ReadSpecs();

  ///
  /// Read TOC section
  ///
  bool ReadSection(Section *s);

  const std::string GetToken(Index token_index) {
    if (token_index.value <= _tokens.size()) {
      return _tokens[token_index.value];
    } else {
      _err += "Token index out of range: " + std::to_string(token_index.value) +
              "\n";
      return std::string();
    }
  }

  const std::string GetToken(Index token_index) const {
    if (token_index.value <= _tokens.size()) {
      return _tokens[token_index.value];
    } else {
      return std::string();
    }
  }

  // Get string from string index.
  std::string GetString(Index string_index) {
    if (string_index.value <= _string_indices.size()) {
      Index s_idx = _string_indices[string_index.value];
      return GetToken(s_idx);
    } else {
      _err +=
          "String index out of range: " + std::to_string(string_index.value) +
          "\n";
      return std::string();
    }
  }

  bool HasField(const std::string &key) const {
    // Simple linear search
    for (const auto &field : _fields) {
      const std::string field_name = GetToken(field.token_index);
      if (field_name.compare(key) == 0) {
        return true;
      }
    }
    return false;
  }

  bool GetField(Index index, Field &&field) const {
    if (index.value <= _fields.size()) {
      field = _fields[index.value];
      return true;
    } else {
      return false;
    }
  }

  std::string GetFieldString(Index index) {
    if (index.value <= _fields.size()) {
      // ok
    } else {
      return "#INVALID field index#";
    }

    const Field &f = _fields[index.value];

    std::string s = GetToken(f.token_index) + ":" + f.value_rep.GetStringRepr();

    return s;
  }

  Path GetPath(Index index) {
    if (index.value <= _paths.size()) {
      // ok
    } else {
      // TODO(syoyo): Report error
      return Path();
    }

    const Path &p = _paths[index.value];

    return p;
  }

  std::string GetPathString(Index index) {
    if (index.value <= _paths.size()) {
      // ok
    } else {
      return "#INVALID path index#";
    }

    const Path &p = _paths[index.value];

    return p.full_path_name();
  }

  std::string GetSpecString(Index index) {
    if (index.value <= _specs.size()) {
      // ok
    } else {
      return "#INVALID spec index#";
    }

    const Spec &spec = _specs[index.value];

    std::string path_str = GetPathString(spec.path_index);
    std::string specty_str = GetSpecTypeString(spec.spec_type);

    return "[Spec] path: " + path_str +
           ", fieldset id: " + std::to_string(spec.fieldset_index.value) +
           ", spec_type: " + specty_str;
  }

  ///
  /// Methods for reconstructing `Scene` object
  ///

  // In-memory storage for a single "spec" -- prim, property, etc.
  typedef std::pair<std::string, Value> FieldValuePair;
  typedef std::vector<FieldValuePair> FieldValuePairVector;

  // `_live_fieldsets` contains unpacked value keyed by fieldset index.
  // Used for reconstructing Scene object
  // TODO(syoyo): Use unordered_map(need hash function)
  std::map<Index, FieldValuePairVector>
      _live_fieldsets;  // <fieldset index, List of field with unpacked Values>

  bool _BuildLiveFieldSets();

  ///
  /// Parse node's attribute from FieldValuePairVector.
  ///
  bool _ParseAttribute(const FieldValuePairVector &fvs, PrimAttrib *attr,
                       const std::string &prop_name);

  bool _ReconstructXform(const Node &node,
                         const FieldValuePairVector &fields,
                         const std::unordered_map<uint32_t, uint32_t>
                             &path_index_to_spec_index_map,
                         Xform *xform);

  bool _ReconstructGeomMesh(const Node &node,
                            const FieldValuePairVector &fields,
                            const std::unordered_map<uint32_t, uint32_t>
                                &path_index_to_spec_index_map,
                            GeomMesh *mesh);

  bool _ReconstructGeomBasisCurves(const Node &node,
                            const FieldValuePairVector &fields,
                            const std::unordered_map<uint32_t, uint32_t>
                                &path_index_to_spec_index_map,
                            GeomBasisCurves *curves);

  bool _ReconstructMaterial(const Node &node,
                            const FieldValuePairVector &fields,
                            const std::unordered_map<uint32_t, uint32_t>
                                &path_index_to_spec_index_map,
                            Material *material);

  ///
  /// NOTE: Currently we only support UsdPreviewSurface
  ///
  bool _ReconstructShader(const Node &node, const FieldValuePairVector &fields,
                          const std::unordered_map<uint32_t, uint32_t>
                              &path_index_to_spec_index_map,
                          PreviewSurface *shader);

  bool _ReconstructSceneRecursively(int parent_id, int level,
                                    const std::unordered_map<uint32_t, uint32_t>
                                        &path_index_to_spec_index_map,
                                    Scene *scene);

  bool ReconstructScene(Scene *scene);

  ///
  /// --------------------------------------------------
  ///

  std::string GetError() { return _err; }

  std::string GetWarning() { return _warn; }

  // Approximated memory usage in [mb]
  size_t GetMemoryUsage() const { return memory_used / (1024 * 1024); }

  //
  // APIs valid after successfull Parse()
  //

  size_t NumPaths() const { return _paths.size(); }

 private:
  bool ReadCompressedPaths(const uint64_t ref_num_paths);

  const StreamReader *_sr = nullptr;
  std::string _err;
  std::string _warn;

  int _num_threads{1};

  // Tracks the memory used(In advisorily manner since counting memory usage is
  // done by manually, so not all memory consumption could be tracked)
  size_t memory_used{0};  // in bytes.

  // Header(bootstrap)
  uint8_t _version[3] = {0, 0, 0};

  TableOfContents _toc;

  int64_t _toc_offset{0};

  // index to _toc.sections
  int64_t _tokens_index{-1};
  int64_t _paths_index{-1};
  int64_t _strings_index{-1};
  int64_t _fields_index{-1};
  int64_t _fieldsets_index{-1};
  int64_t _specs_index{-1};

  std::vector<std::string> _tokens;
  std::vector<Index> _string_indices;
  std::vector<Field> _fields;
  std::vector<Index> _fieldset_indices;
  std::vector<Spec> _specs;
  std::vector<Path> _paths;

  std::vector<Node> _nodes;  // [0] = root node

  bool _BuildDecompressedPathsImpl(
      std::vector<uint32_t> const &pathIndexes,
      std::vector<int32_t> const &elementTokenIndexes,
      std::vector<int32_t> const &jumps, size_t curIndex, Path parentPath);

  bool _UnpackValueRep(const ValueRep &rep, Value *value);

  //
  // Construct node hierarchy.
  //
  bool _BuildNodeHierarchy(std::vector<uint32_t> const &pathIndexes,
                           std::vector<int32_t> const &elementTokenIndexes,
                           std::vector<int32_t> const &jumps, size_t curIndex,
                           int64_t parentNodeIndex);

  //
  // Reader util functions
  //
  bool _ReadIndex(Index *i);

  // bool _ReadToken(std::string *s);
  bool _ReadString(std::string *s);

  bool _ReadValueRep(ValueRep *rep);

  bool _ReadPathArray(std::vector<Path> *d);

  // Dictionary
  bool _ReadDictionary(Value::Dictionary *d);

  bool _ReadTimeSamples(TimeSamples *d);

  // integral array
  template <typename T>
  bool _ReadIntArray(bool is_compressed, std::vector<T> *d);

  bool _ReadHalfArray(bool is_compressed, std::vector<uint16_t> *d);
  bool _ReadFloatArray(bool is_compressed, std::vector<float> *d);
  bool _ReadDoubleArray(bool is_compressed, std::vector<double> *d);

  // PathListOp
  bool _ReadPathListOp(ListOp<Path> *d);
};

bool Parser::_ReadIndex(Index *i) {
  // string is serialized as StringIndex
  uint32_t value;
  if (!_sr->read4(&value)) {
    _err += "Failed to read Index\n";
    return false;
  }
  (*i) = Index(value);
  return true;
}

/* Currently unused
bool Parser::_ReadToken(std::string *s) {
  Index token_index;
  if (!_ReadIndex(&token_index)) {
    _err += "Failed to read Index for token data.\n";
    return false;
  }

  (*s) = GetToken(token_index);

  return true;
}
*/

bool Parser::_ReadString(std::string *s) {
  // string is serialized as StringIndex
  Index string_index;
  if (!_ReadIndex(&string_index)) {
    _err += "Failed to read Index for string data.\n";
    return false;
  }

  (*s) = GetString(string_index);

  return true;
}

bool Parser::_ReadValueRep(ValueRep *rep) {
  if (!_sr->read8(reinterpret_cast<uint64_t *>(rep))) {
    _err += "Failed to read ValueRep.\n";
    return false;
  }

#ifdef TINYUSDZ_LOCAL_DEBUG_PRINT
  std::cout << "value = " << rep->GetData() << "\n";
#endif

  return true;
}

template <typename T>
bool Parser::_ReadIntArray(bool is_compressed, std::vector<T> *d) {
  if (!is_compressed) {
    size_t length;
    // < ver 0.7.0  use 32bit
    if ((_version[0] == 0) && ((_version[1] < 7))) {
      uint32_t n;
      if (!_sr->read4(&n)) {
        _err += "Failed to read the number of array elements.\n";
        return false;
      }
      length = size_t(n);
    } else {
      uint64_t n;
      if (!_sr->read8(&n)) {
        _err += "Failed to read the number of array elements.\n";
        return false;
      }

      length = size_t(n);
    }

    d->resize(length);

    // TODO(syoyo): Zero-copy
    if (!_sr->read(sizeof(T) * length, sizeof(T) * length,
                   reinterpret_cast<uint8_t *>(d->data()))) {
      _err += "Failed to read integer array data.\n";
      return false;
    }

    return true;

  } else {
    size_t length;
    // < ver 0.7.0  use 32bit
    if ((_version[0] == 0) && ((_version[1] < 7))) {
      uint32_t n;
      if (!_sr->read4(&n)) {
        _err += "Failed to read the number of array elements.\n";
        return false;
      }
      length = size_t(n);
    } else {
      uint64_t n;
      if (!_sr->read8(&n)) {
        _err += "Failed to read the number of array elements.\n";
        return false;
      }

      length = size_t(n);
    }

#ifdef TINYUSDZ_LOCAL_DEBUG_PRINT
    std::cout << "array.len = " << length << "\n";
#endif

    d->resize(length);

    if (length < kMinCompressedArraySize) {
      size_t sz = sizeof(T) * length;
      // Not stored in compressed.
      // reader.ReadContiguous(odata, osize);
      if (!_sr->read(sz, sz, reinterpret_cast<uint8_t *>(d->data()))) {
        _err += "Failed to read uncompressed array data.\n";
        return false;
      }
      return true;
    }

    return _ReadCompressedInts(_sr, d->data(), d->size());
  }
}

bool Parser::_ReadHalfArray(bool is_compressed, std::vector<uint16_t> *d) {
  if (!is_compressed) {
    size_t length;
    // < ver 0.7.0  use 32bit
    if ((_version[0] == 0) && ((_version[1] < 7))) {
      uint32_t n;
      if (!_sr->read4(&n)) {
        _err += "Failed to read the number of array elements.\n";
        return false;
      }
      length = size_t(n);
    } else {
      uint64_t n;
      if (!_sr->read8(&n)) {
        _err += "Failed to read the number of array elements.\n";
        return false;
      }

      length = size_t(n);
    }

    d->resize(length);

    // TODO(syoyo): Zero-copy
    if (!_sr->read(sizeof(uint16_t) * length, sizeof(uint16_t) * length,
                   reinterpret_cast<uint8_t *>(d->data()))) {
      _err += "Failed to read half array data.\n";
      return false;
    }

    return true;
  }

  //
  // compressed data is represented by integers or look-up table.
  //

  size_t length;
  // < ver 0.7.0  use 32bit
  if ((_version[0] == 0) && ((_version[1] < 7))) {
    uint32_t n;
    if (!_sr->read4(&n)) {
      _err += "Failed to read the number of array elements.\n";
      return false;
    }
    length = size_t(n);
  } else {
    uint64_t n;
    if (!_sr->read8(&n)) {
      _err += "Failed to read the number of array elements.\n";
      return false;
    }

    length = size_t(n);
  }

#ifdef TINYUSDZ_LOCAL_DEBUG_PRINT
  std::cout << "array.len = " << length << "\n";
#endif

  d->resize(length);

  if (length < kMinCompressedArraySize) {
    size_t sz = sizeof(uint16_t) * length;
    // Not stored in compressed.
    // reader.ReadContiguous(odata, osize);
    if (!_sr->read(sz, sz, reinterpret_cast<uint8_t *>(d->data()))) {
      _err += "Failed to read uncompressed array data.\n";
      return false;
    }
    return true;
  }

  // Read the code
  char code;
  if (!_sr->read1(&code)) {
    _err += "Failed to read the code.\n";
    return false;
  }

  if (code == 'i') {
    // Compressed integers.
    std::vector<int32_t> ints(length);
    if (!_ReadCompressedInts(_sr, ints.data(), ints.size())) {
      _err += "Failed to read compressed ints in ReadHalfArray.\n";
      return false;
    }
    for (size_t i = 0; i < length; i++) {
      float f = float(ints[i]);
      float16 h = float_to_half_full(f);
      (*d)[i] = h.u;
    }
  } else if (code == 't') {
    // Lookup table & indexes.
    uint32_t lutSize;
    if (!_sr->read4(&lutSize)) {
      _err += "Failed to read lutSize in ReadHalfArray.\n";
      return false;
    }

    std::vector<uint16_t> lut(lutSize);
    if (!_sr->read(sizeof(uint16_t) * lutSize, sizeof(uint16_t) * lutSize,
                   reinterpret_cast<uint8_t *>(lut.data()))) {
      _err += "Failed to read lut table in ReadHalfArray.\n";
      return false;
    }

    std::vector<uint32_t> indexes(length);
    if (!_ReadCompressedInts(_sr, indexes.data(), indexes.size())) {
      _err += "Failed to read lut indices in ReadHalfArray.\n";
      return false;
    }

    auto o = d->data();
    for (auto index : indexes) {
      *o++ = lut[index];
    }
  } else {
    _err += "Invalid code. Data is currupted\n";
    return false;
  }

  return true;
}

bool Parser::_ReadFloatArray(bool is_compressed, std::vector<float> *d) {
  if (!is_compressed) {
    size_t length;
    // < ver 0.7.0  use 32bit
    if ((_version[0] == 0) && ((_version[1] < 7))) {
      uint32_t n;
      if (!_sr->read4(&n)) {
        _err += "Failed to read the number of array elements.\n";
        return false;
      }
      length = size_t(n);
    } else {
      uint64_t n;
      if (!_sr->read8(&n)) {
        _err += "Failed to read the number of array elements.\n";
        return false;
      }

      length = size_t(n);
    }

    d->resize(length);

    // TODO(syoyo): Zero-copy
    if (!_sr->read(sizeof(float) * length, sizeof(float) * length,
                   reinterpret_cast<uint8_t *>(d->data()))) {
      _err += "Failed to read float array data.\n";
      return false;
    }

    return true;
  }

  //
  // compressed data is represented by integers or look-up table.
  //

  size_t length;
  // < ver 0.7.0  use 32bit
  if ((_version[0] == 0) && ((_version[1] < 7))) {
    uint32_t n;
    if (!_sr->read4(&n)) {
      _err += "Failed to read the number of array elements.\n";
      return false;
    }
    length = size_t(n);
  } else {
    uint64_t n;
    if (!_sr->read8(&n)) {
      _err += "Failed to read the number of array elements.\n";
      return false;
    }

    length = size_t(n);
  }

#ifdef TINYUSDZ_LOCAL_DEBUG_PRINT
  std::cout << "array.len = " << length << "\n";
#endif

  d->resize(length);

  if (length < kMinCompressedArraySize) {
    size_t sz = sizeof(float) * length;
    // Not stored in compressed.
    // reader.ReadContiguous(odata, osize);
    if (!_sr->read(sz, sz, reinterpret_cast<uint8_t *>(d->data()))) {
      _err += "Failed to read uncompressed array data.\n";
      return false;
    }
    return true;
  }

  // Read the code
  char code;
  if (!_sr->read1(&code)) {
    _err += "Failed to read the code.\n";
    return false;
  }

  if (code == 'i') {
    // Compressed integers.
    std::vector<int32_t> ints(length);
    if (!_ReadCompressedInts(_sr, ints.data(), ints.size())) {
      _err += "Failed to read compressed ints in ReadFloatArray.\n";
      return false;
    }
    std::copy(ints.begin(), ints.end(), d->data());
  } else if (code == 't') {
    // Lookup table & indexes.
    uint32_t lutSize;
    if (!_sr->read4(&lutSize)) {
      _err += "Failed to read lutSize in ReadFloatArray.\n";
      return false;
    }

    std::vector<float> lut(lutSize);
    if (!_sr->read(sizeof(float) * lutSize, sizeof(float) * lutSize,
                   reinterpret_cast<uint8_t *>(lut.data()))) {
      _err += "Failed to read lut table in ReadFloatArray.\n";
      return false;
    }

    std::vector<uint32_t> indexes(length);
    if (!_ReadCompressedInts(_sr, indexes.data(), indexes.size())) {
      _err += "Failed to read lut indices in ReadFloatArray.\n";
      return false;
    }

    auto o = d->data();
    for (auto index : indexes) {
      *o++ = lut[index];
    }
  } else {
    _err += "Invalid code. Data is currupted\n";
    return false;
  }

  return true;
}

bool Parser::_ReadDoubleArray(bool is_compressed, std::vector<double> *d) {
  if (!is_compressed) {
    size_t length;
    // < ver 0.7.0  use 32bit
    if ((_version[0] == 0) && ((_version[1] < 7))) {
      uint32_t n;
      if (!_sr->read4(&n)) {
        _err += "Failed to read the number of array elements.\n";
        return false;
      }
      length = size_t(n);
    } else {
      uint64_t n;
      if (!_sr->read8(&n)) {
        _err += "Failed to read the number of array elements.\n";
        return false;
      }

      length = size_t(n);
    }

    d->resize(length);

    // TODO(syoyo): Zero-copy
    if (!_sr->read(sizeof(double) * length, sizeof(double) * length,
                   reinterpret_cast<uint8_t *>(d->data()))) {
      _err += "Failed to read double array data.\n";
      return false;
    }

    return true;
  }

  //
  // compressed data is represented by integers or look-up table.
  //

  size_t length;
  // < ver 0.7.0  use 32bit
  if ((_version[0] == 0) && ((_version[1] < 7))) {
    uint32_t n;
    if (!_sr->read4(&n)) {
      _err += "Failed to read the number of array elements.\n";
      return false;
    }
    length = size_t(n);
  } else {
    uint64_t n;
    if (!_sr->read8(&n)) {
      _err += "Failed to read the number of array elements.\n";
      return false;
    }

    length = size_t(n);
  }

#ifdef TINYUSDZ_LOCAL_DEBUG_PRINT
  std::cout << "array.len = " << length << "\n";
#endif

  d->resize(length);

  if (length < kMinCompressedArraySize) {
    size_t sz = sizeof(double) * length;
    // Not stored in compressed.
    // reader.ReadContiguous(odata, osize);
    if (!_sr->read(sz, sz, reinterpret_cast<uint8_t *>(d->data()))) {
      _err += "Failed to read uncompressed array data.\n";
      return false;
    }
    return true;
  }

  // Read the code
  char code;
  if (!_sr->read1(&code)) {
    _err += "Failed to read the code.\n";
    return false;
  }

  if (code == 'i') {
    // Compressed integers.
    std::vector<int32_t> ints(length);
    if (!_ReadCompressedInts(_sr, ints.data(), ints.size())) {
      _err += "Failed to read compressed ints in ReadDoubleArray.\n";
      return false;
    }
    std::copy(ints.begin(), ints.end(), d->data());
  } else if (code == 't') {
    // Lookup table & indexes.
    uint32_t lutSize;
    if (!_sr->read4(&lutSize)) {
      _err += "Failed to read lutSize in ReadDoubleArray.\n";
      return false;
    }

    std::vector<double> lut(lutSize);
    if (!_sr->read(sizeof(double) * lutSize, sizeof(double) * lutSize,
                   reinterpret_cast<uint8_t *>(lut.data()))) {
      _err += "Failed to read lut table in ReadDoubleArray.\n";
      return false;
    }

    std::vector<uint32_t> indexes(length);
    if (!_ReadCompressedInts(_sr, indexes.data(), indexes.size())) {
      _err += "Failed to read lut indices in ReadDoubleArray.\n";
      return false;
    }

    auto o = d->data();
    for (auto index : indexes) {
      *o++ = lut[index];
    }
  } else {
    _err += "Invalid code. Data is currupted\n";
    return false;
  }

  return true;
}

bool Parser::_ReadTimeSamples(TimeSamples *d) {
  (void)d;

  // TODO(syoyo): Deferred loading of TimeSamples?(See USD's implementation)

#ifdef TINYUSDZ_LOCAL_DEBUG_PRINT
  std::cout << "ReadTimeSamples: offt before tell = " << _sr->tell() << "\n";
#endif

  // 8byte for the offset for recursive value. See _RecursiveRead() in
  // crateFile.cpp for details.
  int64_t offset{0};
  if (!_sr->read8(&offset)) {
    _err += "Failed to read the offset for value in Dictionary.\n";
    return false;
  }

#ifdef TINYUSDZ_LOCAL_DEBUG_PRINT
  std::cout << "TimeSample times value offset = " << offset << "\n";
  std::cout << "TimeSample tell = " << _sr->tell() << "\n";
#endif

  // -8 to compensate sizeof(offset)
  if (!_sr->seek_from_current(offset - 8)) {
    _err += "Failed to seek to TimeSample times. Invalid offset value: " +
            std::to_string(offset) + "\n";
    return false;
  }

  // TODO(syoyo): Deduplicate times?

  ValueRep rep{0};
  if (!_ReadValueRep(&rep)) {
    _err += "Failed to read ValueRep for TimeSample' times element.\n";
    return false;
  }

  // Save offset
  size_t values_offset = _sr->tell();

  Value value;
  if (!_UnpackValueRep(rep, &value)) {
    _err += "Failed to unpack value of TimeSample's times element.\n";
    return false;
  }

  // must be an array of double.
#ifdef TINYUSDZ_LOCAL_DEBUG_PRINT
  std::cout << "TimeSample times:" << value.GetTypeName() << "\n";
  std::cout << "TODO: Parse TimeSample values\n";
#endif

  //
  // Parse values for TimeSamples.
  // TODO(syoyo): Delayed loading of values.
  //

  // seek position will be changed in `_UnpackValueRep`, so revert it.
  if (!_sr->seek_set(values_offset)) {
    _err += "Failed to seek to TimeSamples values.\n";
    return false;
  }

  // 8byte for the offset for recursive value. See _RecursiveRead() in
  // crateFile.cpp for details.
  if (!_sr->read8(&offset)) {
    _err += "Failed to read the offset for value in TimeSamples.\n";
    return false;
  }

#ifdef TINYUSDZ_LOCAL_DEBUG_PRINT
  std::cout << "TimeSample value offset = " << offset << "\n";
  std::cout << "TimeSample tell = " << _sr->tell() << "\n";
#endif

  // -8 to compensate sizeof(offset)
  if (!_sr->seek_from_current(offset - 8)) {
    _err += "Failed to seek to TimeSample values. Invalid offset value: " +
            std::to_string(offset) + "\n";
    return false;
  }

  uint64_t num_values{0};
  if (!_sr->read8(&num_values)) {
    _err += "Failed to read the number of values from TimeSamples.\n";
    return false;
  }

#ifdef TINYUSDZ_LOCAL_DEBUG_PRINT
  std::cout << "Number of values = " << num_values << "\n";
  std::cout << "TODO: TimeSamples Implement\n";
#endif

  _warn += "TODO: Decode TimeSample's values\n";

  // Move to next location.
  // sizeof(uint64) = sizeof(ValueRep)
  if (!_sr->seek_from_current(int64_t(sizeof(uint64_t) * num_values))) {
    _err += "Failed to seek over TimeSamples's values.\n";
    return false;
  }

  return true;
}

bool Parser::_ReadPathListOp(ListOp<Path> *d) {
  // read ListOpHeader
  ListOpHeader h;
  if (!_sr->read1(&h.bits)) {
    _err += "Failed to read ListOpHeader\n";
    return false;
  }

  if (h.IsExplicit()) {
#ifdef TINYUSDZ_LOCAL_DEBUG_PRINT
    std::cout << "Explicit\n";
#endif
    d->ClearAndMakeExplicit();
  }

  // array data is not compressed
  auto ReadFn = [this](std::vector<Path> &result) -> bool {
    uint64_t n;
    if (!_sr->read8(&n)) {
      _err += "Failed to read # of elements in ListOp.\n";
      return false;
    }

    std::vector<Index> ivalue(static_cast<size_t>(n));

    if (!_sr->read(size_t(n) * sizeof(Index), size_t(n) * sizeof(Index),
                   reinterpret_cast<uint8_t *>(ivalue.data()))) {
      _err += "Failed to read ListOp data.\n";
      return false;
    }

    // reconstruct
    result.resize(static_cast<size_t>(n));
    for (size_t i = 0; i < n; i++) {
      result[i] = GetPath(ivalue[i]);
    }

    return true;
  };

  if (h.HasExplicitItems()) {
    std::vector<Path> items;
    if (!ReadFn(items)) {
      _err += "Failed to read ListOp::ExplicitItems.\n";
      return false;
    }

    d->SetExplicitItems(items);
  }

  if (h.HasAddedItems()) {
    std::vector<Path> items;
    if (!ReadFn(items)) {
      _err += "Failed to read ListOp::AddedItems.\n";
      return false;
    }

    d->SetAddedItems(items);
  }

  if (h.HasPrependedItems()) {
    std::vector<Path> items;
    if (!ReadFn(items)) {
      _err += "Failed to read ListOp::PrependedItems.\n";
      return false;
    }

    d->SetPrependedItems(items);
  }

  if (h.HasAppendedItems()) {
    std::vector<Path> items;
    if (!ReadFn(items)) {
      _err += "Failed to read ListOp::AppendedItems.\n";
      return false;
    }

    d->SetAppendedItems(items);
  }

  if (h.HasDeletedItems()) {
    std::vector<Path> items;
    if (!ReadFn(items)) {
      _err += "Failed to read ListOp::DeletedItems.\n";
      return false;
    }

    d->SetDeletedItems(items);
  }

  if (h.HasOrderedItems()) {
    std::vector<Path> items;
    if (!ReadFn(items)) {
      _err += "Failed to read ListOp::OrderedItems.\n";
      return false;
    }

    d->SetOrderedItems(items);
  }

  return true;
}

bool Parser::_ReadDictionary(Value::Dictionary *d) {
  Value::Dictionary dict;
  uint64_t sz;
  if (!_sr->read8(&sz)) {
    _err += "Failed to read the number of elements for Dictionary data.\n";
    return false;
  }

#ifdef TINYUSDZ_LOCAL_DEBUG_PRINT
  std::cout << "# of elements in dict " << sz << "\n";
#endif

  while (sz--) {
    // key(StringIndex)
    std::string key;
#ifdef TINYUSDZ_LOCAL_DEBUG_PRINT
    std::cout << "key before tell = " << _sr->tell() << "\n";
#endif
    if (!_ReadString(&key)) {
      _err += "Failed to read key string for Dictionary element.\n";
      return false;
    }

#ifdef TINYUSDZ_LOCAL_DEBUG_PRINT
    std::cout << "offt before tell = " << _sr->tell() << "\n";
#endif

    // 8byte for the offset for recursive value. See _RecursiveRead() in
    // crateFile.cpp for details.
    int64_t offset{0};
    if (!_sr->read8(&offset)) {
      _err += "Failed to read the offset for value in Dictionary.\n";
      return false;
    }

#ifdef TINYUSDZ_LOCAL_DEBUG_PRINT
    std::cout << "value offset = " << offset << "\n";
    std::cout << "tell = " << _sr->tell() << "\n";
#endif

    // -8 to compensate sizeof(offset)
    if (!_sr->seek_from_current(offset - 8)) {
      _err +=
          "Failed to seek. Invalid offset value: " + std::to_string(offset) +
          "\n";
      return false;
    }

#ifdef TINYUSDZ_LOCAL_DEBUG_PRINT
    std::cout << "+offset tell = " << _sr->tell() << "\n";

    std::cout << "key = " << key << "\n";
#endif

    ValueRep rep{0};
    if (!_ReadValueRep(&rep)) {
      _err += "Failed to read value for Dictionary element.\n";
      return false;
    }

#ifdef TINYUSDZ_LOCAL_DEBUG_PRINT
    std::cout << "vrep.ty = " << rep.GetType() << "\n";
    std::cout << "vrep = " << GetValueTypeRepr(rep.GetType()) << "\n";
#endif

    size_t saved_position = _sr->tell();

    Value value;
    if (!_UnpackValueRep(rep, &value)) {
      _err += "Failed to unpack value of Dictionary element.\n";
      return false;
    }

    dict[key] = value;

    if (!_sr->seek_set(saved_position)) {
      _err +=
          "Failed to set seek in ReadDict\n";
      return false;
    }
  }

  (*d) = dict;
  return true;
}

bool Parser::_UnpackValueRep(const ValueRep &rep, Value *value) {
  ValueType ty = GetValueType(rep.GetType());
#ifdef TINYUSDZ_LOCAL_DEBUG_PRINT
  std::cout << GetValueTypeRepr(rep.GetType()) << "\n";
#endif
  if (rep.IsInlined()) {
    uint32_t d = (rep.GetPayload() & ((1ull << (sizeof(uint32_t) * 8)) - 1));

#ifdef TINYUSDZ_LOCAL_DEBUG_PRINT
    std::cout << "d = " << d << "\n";
    std::cout << "ty.id = " << ty.id << "\n";
#endif
    if (ty.id == VALUE_TYPE_BOOL) {
      assert((!rep.IsCompressed()) && (!rep.IsArray()));
#ifdef TINYUSDZ_LOCAL_DEBUG_PRINT
      std::cout << "Bool: " << d << "\n";
#endif

      value->SetBool(d ? true : false);

      return true;

    } else if (ty.id == VALUE_TYPE_ASSET_PATH) {
      // AssetPath = std::string(storage format is TokenIndex).

      std::string str = GetToken(Index(d));

      value->SetAssetPath(str);

      return true;

    } else if (ty.id == VALUE_TYPE_SPECIFIER) {
      assert((!rep.IsCompressed()) && (!rep.IsArray()));

#ifdef TINYUSDZ_LOCAL_DEBUG_PRINT
      std::cout << "Specifier: "
                << GetSpecifierString(static_cast<Specifier>(d)) << "\n";
#endif

      if (d >= NumSpecifiers) {
        _err += "Invalid value for Specifier\n";
        return false;
      }

      value->SetSpecifier(d);

      return true;
    } else if (ty.id == VALUE_TYPE_PERMISSION) {
      assert((!rep.IsCompressed()) && (!rep.IsArray()));

#ifdef TINYUSDZ_LOCAL_DEBUG_PRINT
      std::cout << "Permission: "
                << GetPermissionString(static_cast<Permission>(d)) << "\n";
#endif

      if (d >= NumPermissions) {
        _err += "Invalid value for Permission\n";
        return false;
      }

      value->SetPermission(d);

      return true;
    } else if (ty.id == VALUE_TYPE_VARIABILITY) {
      assert((!rep.IsCompressed()) && (!rep.IsArray()));

#ifdef TINYUSDZ_LOCAL_DEBUG_PRINT
      std::cout << "Variability: "
                << GetVariabilityString(static_cast<Variability>(d)) << "\n";
#endif

      if (d >= NumVariabilities) {
        _err += "Invalid value for Variability\n";
        return false;
      }

      value->SetVariability(d);

      return true;
    } else if (ty.id == VALUE_TYPE_TOKEN) {
      assert((!rep.IsCompressed()) && (!rep.IsArray()));
      std::string str = GetToken(Index(d));
#ifdef TINYUSDZ_LOCAL_DEBUG_PRINT
      std::cout << "value.token = " << str << "\n";
#endif

      value->SetToken(str);

      return true;

    } else if (ty.id == VALUE_TYPE_STRING) {
      assert((!rep.IsCompressed()) && (!rep.IsArray()));
      std::string str = GetString(Index(d));
#ifdef TINYUSDZ_LOCAL_DEBUG_PRINT
      std::cout << "value.string = " << str << "\n";
#endif

      value->SetString(str);

      return true;

    } else if (ty.id == VALUE_TYPE_INT) {
      assert((!rep.IsCompressed()) && (!rep.IsArray()));
      int ival;
      memcpy(&ival, &d, sizeof(int));

#ifdef TINYUSDZ_LOCAL_DEBUG_PRINT
      std::cout << "value.int = " << ival << "\n";
#endif

      value->SetInt(ival);

      return true;

    } else if (ty.id == VALUE_TYPE_FLOAT) {
      assert((!rep.IsCompressed()) && (!rep.IsArray()));
      float f;
      memcpy(&f, &d, sizeof(float));

#ifdef TINYUSDZ_LOCAL_DEBUG_PRINT
      std::cout << "value.float = " << f << "\n";
#endif

      value->SetFloat(f);

      return true;

    } else if (ty.id == VALUE_TYPE_DOUBLE) {
      assert((!rep.IsCompressed()) && (!rep.IsArray()));
      // Value is saved as float
      float f;
      memcpy(&f, &d, sizeof(float));
      double v = double(f);

#ifdef TINYUSDZ_LOCAL_DEBUG_PRINT
      std::cout << "value.double = " << v << "\n";
#endif

      value->SetDouble(v);

      return true;

    } else if (ty.id == VALUE_TYPE_VEC3I) {
      assert((!rep.IsCompressed()) && (!rep.IsArray()));

      // Value is represented in int8
      int8_t data[3];
      memcpy(&data, &d, 3);

      Vec3i v;
      v[0] = static_cast<int32_t>(data[0]);
      v[1] = static_cast<int32_t>(data[1]);
      v[2] = static_cast<int32_t>(data[2]);

#ifdef TINYUSDZ_LOCAL_DEBUG_PRINT
      std::cout << "value.vec3i = " << v[0] << ", " << v[1] << ", " << v[2]
                << "\n";
#endif

      value->SetVec3i(v);

      return true;

    } else if (ty.id == VALUE_TYPE_VEC3F) {
      assert((!rep.IsCompressed()) && (!rep.IsArray()));

      // Value is represented in int8
      int8_t data[3];
      memcpy(&data, &d, 3);

      Vec3f v;
      v[0] = static_cast<float>(data[0]);
      v[1] = static_cast<float>(data[1]);
      v[2] = static_cast<float>(data[2]);

#ifdef TINYUSDZ_LOCAL_DEBUG_PRINT
      std::cout << "value.vec3f = " << v[0] << ", " << v[1] << ", " << v[2]
                << "\n";
#endif

      value->SetVec3f(v);

      return true;

    } else if (ty.id == VALUE_TYPE_VEC3D) {
      assert((!rep.IsCompressed()) && (!rep.IsArray()));

      // Value is represented in int8
      int8_t data[3];
      memcpy(&data, &d, 3);

      Vec3d v;
      v[0] = static_cast<double>(data[0]);
      v[1] = static_cast<double>(data[1]);
      v[2] = static_cast<double>(data[2]);

#ifdef TINYUSDZ_LOCAL_DEBUG_PRINT
      std::cout << "value.vec3d = " << v[0] << ", " << v[1] << ", " << v[2]
                << "\n";
#endif

      value->SetVec3d(v);

      return true;

    } else if (ty.id == VALUE_TYPE_MATRIX2D) {
      assert((!rep.IsCompressed()) && (!rep.IsArray()));

      // Matrix contains diagnonal components only, and values are represented
      // in int8
      int8_t data[2];
      memcpy(&data, &d, 2);

      Matrix2d v;
      memset(v.m, 0, sizeof(Matrix2d));
      v.m[0][0] = static_cast<double>(data[0]);
      v.m[1][1] = static_cast<double>(data[1]);

#ifdef TINYUSDZ_LOCAL_DEBUG_PRINT
      std::cout << "value.matrix(diag) = " << v.m[0][0] << ", " << v.m[1][1]
                << "\n";
#endif

      value->SetMatrix2d(v);

      return true;

    } else if (ty.id == VALUE_TYPE_MATRIX3D) {
      assert((!rep.IsCompressed()) && (!rep.IsArray()));

      // Matrix contains diagnonal components only, and values are represented
      // in int8
      int8_t data[3];
      memcpy(&data, &d, 3);

      Matrix3d v;
      memset(v.m, 0, sizeof(Matrix3d));
      v.m[0][0] = static_cast<double>(data[0]);
      v.m[1][1] = static_cast<double>(data[1]);
      v.m[2][2] = static_cast<double>(data[2]);

#ifdef TINYUSDZ_LOCAL_DEBUG_PRINT
      std::cout << "value.matrix(diag) = " << v.m[0][0] << ", " << v.m[1][1]
                << ", " << v.m[2][2] << "\n";
#endif

      value->SetMatrix3d(v);

      return true;

    } else if (ty.id == VALUE_TYPE_MATRIX4D) {
      assert((!rep.IsCompressed()) && (!rep.IsArray()));

      // Matrix contains diagnonal components only, and values are represented
      // in int8
      int8_t data[4];
      memcpy(&data, &d, 4);

      Matrix4d v;
      memset(v.m, 0, sizeof(Matrix4d));
      v.m[0][0] = static_cast<double>(data[0]);
      v.m[1][1] = static_cast<double>(data[1]);
      v.m[2][2] = static_cast<double>(data[2]);
      v.m[3][3] = static_cast<double>(data[3]);

#ifdef TINYUSDZ_LOCAL_DEBUG_PRINT
      std::cout << "value.matrix(diag) = " << v.m[0][0] << ", " << v.m[1][1]
                << ", " << v.m[2][2] << ", " << v.m[3][3] << "\n";
#endif

      value->SetMatrix4d(v);

      return true;
    } else {
      // TODO(syoyo)
#ifdef TINYUSDZ_LOCAL_DEBUG_PRINT
      std::cerr << "TODO: Inlined Value: " << GetValueTypeRepr(rep.GetType())
                << "\n";
#endif

      return false;
    }
    // ====================================================
  } else {
    // payload is the offset to data.
    uint64_t offset = rep.GetPayload();
    if (!_sr->seek_set(offset)) {
#ifdef TINYUSDZ_LOCAL_DEBUG_PRINT
      std::cerr << "Invalid offset\n";
#endif
      return false;
    }

    // printf("rep = 0x%016lx\n", rep.GetData());

    if (ty.id == VALUE_TYPE_TOKEN) {
      // Guess array of Token
      assert(!rep.IsCompressed());
      assert(rep.IsArray());

      uint64_t n;
      if (!_sr->read8(&n)) {
#ifdef TINYUSDZ_LOCAL_DEBUG_PRINT
        std::cerr << "Failed to read the number of array elements\n";
#endif
        return false;
      }

      std::vector<Index> v(static_cast<size_t>(n));
      if (!_sr->read(size_t(n) * sizeof(Index), size_t(n) * sizeof(Index),
                     reinterpret_cast<uint8_t *>(v.data()))) {
#ifdef TINYUSDZ_LOCAL_DEBUG_PRINT
        std::cerr << "Failed to read TokenIndex array\n";
#endif
        return false;
      }

      std::vector<std::string> tokens(static_cast<size_t>(n));

      for (size_t i = 0; i < n; i++) {
#ifdef TINYUSDZ_LOCAL_DEBUG_PRINT
        std::cout << "Token[" << i << "] = " << GetToken(v[i]) << " ("
                  << v[i].value << ")\n";
#endif
        tokens[i] = GetToken(v[i]);
      }

      value->SetTokenArray(tokens);

      return true;
    } else if (ty.id == VALUE_TYPE_STRING) {
      assert(!rep.IsCompressed());
      assert(rep.IsArray());

      uint64_t n;
      if (!_sr->read8(&n)) {
#ifdef TINYUSDZ_LOCAL_DEBUG_PRINT
        std::cerr << "Failed to read the number of array elements\n";
#endif
        return false;
      }

      std::vector<Index> v(static_cast<size_t>(n));
      if (!_sr->read(size_t(n) * sizeof(Index), size_t(n) * sizeof(Index),
                     reinterpret_cast<uint8_t *>(v.data()))) {
#ifdef TINYUSDZ_LOCAL_DEBUG_PRINT
        std::cerr << "Failed to read TokenIndex array\n";
#endif
        return false;
      }

      std::vector<std::string> stringArray(static_cast<size_t>(n));

      for (size_t i = 0; i < n; i++) {
#ifdef TINYUSDZ_LOCAL_DEBUG_PRINT
        std::cout << "String[" << i << "] = " << GetString(v[i]) << " ("
                  << v[i].value << ")\n";
#endif
        stringArray[i] = GetString(v[i]);
      }

      // In TinyUSDZ, token == string
      value->SetTokenArray(stringArray);

      return true;

    } else if (ty.id == VALUE_TYPE_INT) {
      assert(rep.IsArray());

      std::vector<int32_t> v;
      if (!_ReadIntArray(rep.IsCompressed(), &v)) {
#ifdef TINYUSDZ_LOCAL_DEBUG_PRINT
        std::cerr << "Failed to read Int array\n";
#endif
        return false;
      }

      if (v.empty()) {
#ifdef TINYUSDZ_LOCAL_DEBUG_PRINT
        std::cerr << "Empty Int array\n";
#endif
        return false;
      }

#ifdef TINYUSDZ_LOCAL_DEBUG_PRINT
      for (size_t i = 0; i < v.size(); i++) {
        std::cout << "Int[" << i << "] = " << v[i] << "\n";
      }
#endif

      if (rep.IsArray()) {
        value->SetIntArray(v.data(), v.size());
      } else {
        value->SetInt(v[0]);
      }

      return true;

    } else if (ty.id == VALUE_TYPE_VEC2F) {
      assert(!rep.IsCompressed());

      if (rep.IsArray()) {
        uint64_t n;
        if (!_sr->read8(&n)) {
#ifdef TINYUSDZ_LOCAL_DEBUG_PRINT
          std::cerr << "Failed to read the number of array elements\n";
#endif
          return false;
        }

        std::vector<Vec2f> v(static_cast<size_t>(n));
        if (!_sr->read(size_t(n) * sizeof(Vec2f), size_t(n) * sizeof(Vec2f),
                       reinterpret_cast<uint8_t *>(v.data()))) {
#ifdef TINYUSDZ_LOCAL_DEBUG_PRINT
          std::cerr << "Failed to read Vec2f array\n";
#endif
          return false;
        }

#ifdef TINYUSDZ_LOCAL_DEBUG_PRINT
        for (size_t i = 0; i < v.size(); i++) {
          std::cout << "Vec2f[" << i << "] = " << v[i][0] << ", " << v[i][1]
                    << "\n";
        }
#endif

        value->SetVec2fArray(v.data(), v.size());

      } else {
        Vec2f v;
        if (!_sr->read(sizeof(Vec2f), sizeof(Vec2f),
                       reinterpret_cast<uint8_t *>(&v))) {
#ifdef TINYUSDZ_LOCAL_DEBUG_PRINT
          std::cerr << "Failed to read Vec2f\n";
#endif
          return false;
        }

#ifdef TINYUSDZ_LOCAL_DEBUG_PRINT
        std::cout << "Vec2f = " << v[0] << ", " << v[1] << "\n";
#endif

        value->SetVec2f(v);
      }

      return true;
    } else if (ty.id == VALUE_TYPE_VEC3F) {
      assert(!rep.IsCompressed());

      if (rep.IsArray()) {
        uint64_t n;
        if (!_sr->read8(&n)) {
#ifdef TINYUSDZ_LOCAL_DEBUG_PRINT
          std::cerr << "Failed to read the number of array elements\n";
#endif
          return false;
        }

        std::vector<Vec3f> v(static_cast<size_t>(n));
        if (!_sr->read(size_t(n) * sizeof(Vec3f), size_t(n) * sizeof(Vec3f),
                       reinterpret_cast<uint8_t *>(v.data()))) {
#ifdef TINYUSDZ_LOCAL_DEBUG_PRINT
          std::cerr << "Failed to read Vec3f array\n";
#endif
          return false;
        }

#ifdef TINYUSDZ_LOCAL_DEBUG_PRINT
        for (size_t i = 0; i < v.size(); i++) {
          std::cout << "Vec3f[" << i << "] = " << v[i][0] << ", " << v[i][1]
                    << ", " << v[i][2] << "\n";
        }
#endif
        value->SetVec3fArray(v.data(), v.size());

      } else {
        Vec3f v;
        if (!_sr->read(sizeof(Vec3f), sizeof(Vec3f),
                       reinterpret_cast<uint8_t *>(&v))) {
#ifdef TINYUSDZ_LOCAL_DEBUG_PRINT
          std::cerr << "Failed to read Vec3f\n";
#endif
          return false;
        }

#ifdef TINYUSDZ_LOCAL_DEBUG_PRINT
        std::cout << "Vec3f = " << v[0] << ", " << v[1] << ", " << v[2] << "\n";
#endif

        value->SetVec3f(v);
      }

      return true;

    } else if (ty.id == VALUE_TYPE_VEC4F) {
      assert(!rep.IsCompressed());

      if (rep.IsArray()) {
        uint64_t n;
        if (!_sr->read8(&n)) {
#ifdef TINYUSDZ_LOCAL_DEBUG_PRINT
          std::cerr << "Failed to read the number of array elements\n";
#endif
          return false;
        }

        std::vector<Vec4f> v(static_cast<size_t>(n));
        if (!_sr->read(size_t(n) * sizeof(Vec4f), size_t(n) * sizeof(Vec4f),
                       reinterpret_cast<uint8_t *>(v.data()))) {
#ifdef TINYUSDZ_LOCAL_DEBUG_PRINT
          std::cerr << "Failed to read Vec4f array\n";
#endif
          return false;
        }

        value->SetVec4fArray(v.data(), v.size());

      } else {
        Vec4f v;
        if (!_sr->read(sizeof(Vec4f), sizeof(Vec4f),
                       reinterpret_cast<uint8_t *>(&v))) {
#ifdef TINYUSDZ_LOCAL_DEBUG_PRINT
          std::cerr << "Failed to read Vec4f\n";
#endif
          return false;
        }

#ifdef TINYUSDZ_LOCAL_DEBUG_PRINT
        std::cout << "Vec4f = " << v[0] << ", " << v[1] << ", " << v[2] << ", "
                  << v[3] << "\n";
#endif

        value->SetVec4f(v);
      }

      return true;

    } else if (ty.id == VALUE_TYPE_TOKEN_VECTOR) {
      assert(!rep.IsCompressed());
      // std::vector<Index>
      uint64_t n;
      if (!_sr->read8(&n)) {
#ifdef TINYUSDZ_LOCAL_DEBUG_PRINT
        std::cerr << "Failed to read TokenVector value\n";
#endif
        return false;
      }
#ifdef TINYUSDZ_LOCAL_DEBUG_PRINT
      std::cout << "n = " << n << "\n";
#endif

      std::vector<Index> indices(static_cast<size_t>(n));
      if (!_sr->read(static_cast<size_t>(n) * sizeof(Index),
                     static_cast<size_t>(n) * sizeof(Index),
                     reinterpret_cast<uint8_t *>(indices.data()))) {
#ifdef TINYUSDZ_LOCAL_DEBUG_PRINT
        std::cerr << "Failed to read TokenVector value\n";
#endif
        return false;
      }

#ifdef TINYUSDZ_LOCAL_DEBUG_PRINT
      for (size_t i = 0; i < indices.size(); i++) {
        std::cout << "tokenIndex[" << i << "] = " << int(indices[i].value)
                  << "\n";
      }
#endif

      std::vector<std::string> tokens(indices.size());
      for (size_t i = 0; i < indices.size(); i++) {
        tokens[i] = GetToken(indices[i]);
#ifdef TINYUSDZ_LOCAL_DEBUG_PRINT
        std::cout << "tokenVector[" << i << "] = " << tokens[i] << ", ("
                  << int(indices[i].value) << ")\n";
#endif
      }

      value->SetTokenArray(tokens);

      return true;
    } else if (ty.id == VALUE_TYPE_HALF) {
      if (rep.IsArray()) {
        std::vector<uint16_t> v;
        if (!_ReadHalfArray(rep.IsCompressed(), &v)) {
          _err += "Failed to read half array value\n";
          return false;
        }

        value->SetHalfArray(v.data(), v.size());

        return true;
      } else {
        assert(!rep.IsCompressed());

        // ???
        _err += "Non-inlined, non-array Half value is not supported.\n";
        return false;
      }
    } else if (ty.id == VALUE_TYPE_FLOAT) {
      if (rep.IsArray()) {
        std::vector<float> v;
        if (!_ReadFloatArray(rep.IsCompressed(), &v)) {
          _err += "Failed to read float array value\n";
          return false;
        }

#ifdef TINYUSDZ_LOCAL_DEBUG_PRINT
        for (size_t i = 0; i < v.size(); i++) {
          std::cout << "Float[" << i << "] = " << v[i] << "\n";
        }
#endif

        value->SetFloatArray(v.data(), v.size());

        return true;
      } else {
        assert(!rep.IsCompressed());

        // ???
        _err += "Non-inlined, non-array Float value is not supported.\n";
        return false;
      }

    } else if (ty.id == VALUE_TYPE_DOUBLE) {
      if (rep.IsArray()) {
        std::vector<double> v;
        if (!_ReadDoubleArray(rep.IsCompressed(), &v)) {
          _err += "Failed to read Double value\n";
          return false;
        }

#ifdef TINYUSDZ_LOCAL_DEBUG_PRINT
        for (size_t i = 0; i < v.size(); i++) {
          std::cout << "Double[" << i << "] = " << v[i] << "\n";
        }
#endif

        value->SetDoubleArray(v.data(), v.size());

        return true;
      } else {
        assert(!rep.IsCompressed());

        double v;
        if (!_sr->read_double(&v)) {
          _err += "Failed to read Double value\n";
          return false;
        }

#ifdef TINYUSDZ_LOCAL_DEBUG_PRINT
        std::cout << "Double " << v << "\n";
#endif

        value->SetDouble(v);

        return true;
      }
    } else if (ty.id == VALUE_TYPE_VEC3I) {
      assert(!rep.IsCompressed());
      assert(rep.IsArray());

      Vec3i v;
      if (!_sr->read(sizeof(Vec3i), sizeof(Vec3i),
                     reinterpret_cast<uint8_t *>(&v))) {
        _err += "Failed to read Vec3i value\n";
        return false;
      }

#ifdef TINYUSDZ_LOCAL_DEBUG_PRINT
      std::cout << "value.vec3i = " << v[0] << ", " << v[1] << ", " << v[2]
                << "\n";
#endif
      value->SetVec3i(v);

      return true;
    } else if (ty.id == VALUE_TYPE_VEC3F) {
      assert(!rep.IsCompressed());
      assert(rep.IsArray());

      Vec3f v;
      if (!_sr->read(sizeof(Vec3f), sizeof(Vec3f),
                     reinterpret_cast<uint8_t *>(&v))) {
        _err += "Failed to read Vec3f value\n";
        return false;
      }

#ifdef TINYUSDZ_LOCAL_DEBUG_PRINT
      std::cout << "value.vec3f = " << v[0] << ", " << v[1] << ", " << v[2]
                << "\n";
#endif
      value->SetVec3f(v);

      return true;
    } else if (ty.id == VALUE_TYPE_VEC3D) {
      assert(!rep.IsCompressed());

      if (rep.IsArray()) {
        uint64_t n;
        if (!_sr->read8(&n)) {
#ifdef TINYUSDZ_LOCAL_DEBUG_PRINT
          std::cerr << "Failed to read the number of array elements\n";
#endif
          return false;
        }

        std::vector<Vec3d> v(static_cast<size_t>(n));
        if (!_sr->read(size_t(n) * sizeof(Vec3d), size_t(n) * sizeof(Vec3d),
                       reinterpret_cast<uint8_t *>(v.data()))) {
#ifdef TINYUSDZ_LOCAL_DEBUG_PRINT
          std::cerr << "Failed to read Vec3d array\n";
#endif
          return false;
        }

#ifdef TINYUSDZ_LOCAL_DEBUG_PRINT
        for (size_t i = 0; i < v.size(); i++) {
          std::cout << "Vec3d[" << i << "] = " << v[i][0] << ", " << v[i][1]
                    << ", " << v[i][2] << "\n";
        }
#endif
        value->SetVec3dArray(v.data(), v.size());

      } else {
        Vec3d v;
        if (!_sr->read(sizeof(Vec3d), sizeof(Vec3d),
                       reinterpret_cast<uint8_t *>(&v))) {
          _err += "Failed to read Vec3d value\n";
          return false;
        }

#ifdef TINYUSDZ_LOCAL_DEBUG_PRINT
        std::cout << "value.vec3d = " << v[0] << ", " << v[1] << ", " << v[2]
                  << "\n";
#endif
        value->SetVec3d(v);
      }

      return true;
    } else if (ty.id == VALUE_TYPE_VEC3H) {
      assert(!rep.IsCompressed());
      assert(rep.IsArray());

      Vec3h v;
      if (!_sr->read(sizeof(Vec3h), sizeof(Vec3h),
                     reinterpret_cast<uint8_t *>(&v))) {
        _err += "Failed to read Vec3h value\n";
        return false;
      }

#ifdef TINYUSDZ_LOCAL_DEBUG_PRINT
      std::cout << "value.vec3d = " << to_float(v[0]) << ", " << to_float(v[1])
                << ", " << to_float(v[2]) << "\n";
#endif
      value->SetVec3h(v);

      return true;
    } else if (ty.id == VALUE_TYPE_QUATF) {
      assert(!rep.IsCompressed());

      if (rep.IsArray()) {
        uint64_t n;
        if (!_sr->read8(&n)) {
#ifdef TINYUSDZ_LOCAL_DEBUG_PRINT
          std::cerr << "Failed to read the number of array elements\n";
#endif
          return false;
        }

        std::vector<Quatf> v(static_cast<size_t>(n));
        if (!_sr->read(size_t(n) * sizeof(Quatf), size_t(n) * sizeof(Quatf),
                       reinterpret_cast<uint8_t *>(v.data()))) {
#ifdef TINYUSDZ_LOCAL_DEBUG_PRINT
          std::cerr << "Failed to read Quatf array\n";
#endif
          return false;
        }

#ifdef TINYUSDZ_LOCAL_DEBUG_PRINT
        for (size_t i = 0; i < v.size(); i++) {
          std::cout << "Quatf[" << i << "] = " << v[i][0] << ", " << v[i][1]
                    << ", " << v[i][2] << "\n";
        }
#endif
        value->SetQuatfArray(v.data(), v.size());

      } else {
        Quatf v;
        if (!_sr->read(sizeof(Quatf), sizeof(Quatf),
                       reinterpret_cast<uint8_t *>(&v))) {
          _err += "Failed to read Quatf value\n";
          return false;
        }

#ifdef TINYUSDZ_LOCAL_DEBUG_PRINT
        std::cout << "value.quatf = " << v[0] << ", " << v[1] << ", " << v[2]
                  << ", " << v[3] << "\n";
#endif
        value->SetQuatf(v);
      }

      return true;
    } else if (ty.id == VALUE_TYPE_MATRIX4D) {
      assert((!rep.IsCompressed()) && (!rep.IsArray()));

      static_assert(sizeof(Matrix4d) == (8 * 16), "");

      Matrix4d v;
      if (!_sr->read(sizeof(Matrix4d), sizeof(Matrix4d),
                     reinterpret_cast<uint8_t *>(v.m))) {
        _err += "Failed to read Matrix4d value\n";
        return false;
      }

#ifdef TINYUSDZ_LOCAL_DEBUG_PRINT
      std::cout << "value.matrix4d = ";
      for (size_t i = 0; i < 4; i++) {
        for (size_t j = 0; j < 4; j++) {
          std::cout << v.m[i][j];
          if ((i == 3) && (j == 3)) {
          } else {
            std::cout << ", ";
          }
        }
      }
      std::cout << "\n";
#endif

      value->SetMatrix4d(v);

      return true;

    } else if (ty.id == VALUE_TYPE_DICTIONARY) {
      assert(!rep.IsCompressed());
      assert(!rep.IsArray());

      Value::Dictionary dict;

      if (!_ReadDictionary(&dict)) {
        _err += "Failed to read Dictionary value\n";
        return false;
      }

#ifdef TINYUSDZ_LOCAL_DEBUG_PRINT
      std::cout << "Dict. nelems = " << dict.size() << "\n";
#endif

      value->SetDictionary(dict);

      return true;

    } else if (ty.id == VALUE_TYPE_PATH_LIST_OP) {
      // SdfListOp<class SdfPath>
      // => underliying storage is the array of ListOp[PathIndex]
      ListOp<Path> lst;

      if (!_ReadPathListOp(&lst)) {
        _err += "Failed to read PathListOp data\n";
        return false;
      }

      value->SetPathListOp(lst);

      return true;

    } else if (ty.id == VALUE_TYPE_TIME_SAMPLES) {
      TimeSamples ts;
      if (!_ReadTimeSamples(&ts)) {
        _err += "Failed to read TimeSamples data\n";
        return false;
      }

      value->SetTimeSamples(ts);

      return true;

    } else if (ty.id == VALUE_TYPE_DOUBLE_VECTOR) {
      std::vector<double> v;
      if (!_ReadDoubleArray(rep.IsCompressed(), &v)) {
        _err += "Failed to read DoubleVector value\n";
        return false;
      }

#ifdef TINYUSDZ_LOCAL_DEBUG_PRINT
      for (size_t i = 0; i < v.size(); i++) {
        std::cout << "Double[" << i << "] = " << v[i] << "\n";
      }
#endif

      value->SetDoubleArray(v.data(), v.size());

      return true;

    } else {
      // TODO(syoyo)
#ifdef TINYUSDZ_LOCAL_DEBUG_PRINT
      std::cerr << "[" << __LINE__
                << "] TODO: " << GetValueTypeRepr(rep.GetType()) << "\n";
#endif
      return false;
    }
  }
}

bool Parser::_BuildDecompressedPathsImpl(
    std::vector<uint32_t> const &pathIndexes,
    std::vector<int32_t> const &elementTokenIndexes,
    std::vector<int32_t> const &jumps, size_t curIndex, Path parentPath) {
  bool hasChild = false, hasSibling = false;
  do {
    auto thisIndex = curIndex++;
    if (parentPath.IsEmpty()) {
      // root node.
      // Assume single root node in the scene.
#ifdef TINYUSDZ_LOCAL_DEBUG_PRINT
      std::cout << "paths[" << pathIndexes[thisIndex]
                << "] is parent. name = " << parentPath.full_path_name()
                << "\n";
#endif
      parentPath = Path::AbsoluteRootPath();
      _paths[pathIndexes[thisIndex]] = parentPath;
    } else {
      int32_t tokenIndex = elementTokenIndexes[thisIndex];
      bool isPrimPropertyPath = tokenIndex < 0;
      tokenIndex = std::abs(tokenIndex);

#ifdef TINYUSDZ_LOCAL_DEBUG_PRINT
      std::cout << "tokenIndex = " << tokenIndex << "\n";
#endif
      if (tokenIndex >= int32_t(_tokens.size())) {
        _err += "Invalid tokenIndex in _BuildDecompressedPathsImpl.\n";
        return false;
      }
      auto const &elemToken = _tokens[size_t(tokenIndex)];
#ifdef TINYUSDZ_LOCAL_DEBUG_PRINT
      std::cout << "elemToken = " << elemToken << "\n";
      std::cout << "[" << pathIndexes[thisIndex] << "].append = " << elemToken
                << "\n";
#endif

      // full path
      _paths[pathIndexes[thisIndex]] =
          isPrimPropertyPath ? parentPath.AppendProperty(elemToken)
                             : parentPath.AppendElement(elemToken);

      // also set local path for 'primChildren' check
      _paths[pathIndexes[thisIndex]].SetLocalPath(elemToken);
    }

    // If we have either a child or a sibling but not both, then just
    // continue to the neighbor.  If we have both then spawn a task for the
    // sibling and do the child ourself.  We think that our path trees tend
    // to be broader more often than deep.

    hasChild = (jumps[thisIndex] > 0) || (jumps[thisIndex] == -1);
    hasSibling = (jumps[thisIndex] >= 0);

    if (hasChild) {
      if (hasSibling) {
        // NOTE(syoyo): This recursive call can be parallelized
        auto siblingIndex = thisIndex + size_t(jumps[thisIndex]);
        if (!_BuildDecompressedPathsImpl(pathIndexes, elementTokenIndexes,
                                         jumps, siblingIndex, parentPath)) {
          return false;
        }
      }
      // Have a child (may have also had a sibling). Reset parent path.
      parentPath = _paths[pathIndexes[thisIndex]];
    }
    // If we had only a sibling, we just continue since the parent path is
    // unchanged and the next thing in the reader stream is the sibling's
    // header.
  } while (hasChild || hasSibling);

  return true;
}

// TODO(syoyo): Refactor
bool Parser::_BuildNodeHierarchy(
    std::vector<uint32_t> const &pathIndexes,
    std::vector<int32_t> const &elementTokenIndexes,
    std::vector<int32_t> const &jumps, size_t curIndex,
    int64_t parentNodeIndex) {
  bool hasChild = false, hasSibling = false;

  // NOTE: Need to indirectly lookup index through pathIndexes[] when accessing
  // `_nodes`
  do {
    auto thisIndex = curIndex++;
#ifdef TINYUSDZ_LOCAL_DEBUG_PRINT
    std::cout << "thisIndex = " << thisIndex << ", curIndex = " << curIndex
              << "\n";
#endif
    if (parentNodeIndex == -1) {
      // root node.
      // Assume single root node in the scene.
      assert(thisIndex == 0);

      Node root(parentNodeIndex, _paths[pathIndexes[thisIndex]]);

      _nodes[pathIndexes[thisIndex]] = root;

      parentNodeIndex = int64_t(thisIndex);

    } else {
      if (parentNodeIndex >= int64_t(_nodes.size())) {
        return false;
      }

#ifdef TINYUSDZ_LOCAL_DEBUG_PRINT
      std::cout << "Hierarhy. parent[" << pathIndexes[size_t(parentNodeIndex)]
                << "].add_child = " << pathIndexes[thisIndex] << "\n";
#endif

      Node node(parentNodeIndex, _paths[pathIndexes[thisIndex]]);

      assert(_nodes[size_t(pathIndexes[thisIndex])].GetParent() == -2);

      _nodes[size_t(pathIndexes[thisIndex])] = node;

      std::string name = _paths[pathIndexes[thisIndex]].local_path_name();
#ifdef TINYUSDZ_LOCAL_DEBUG_PRINT
      std::cout << "childName = " << name << "\n";
#endif
      _nodes[size_t(pathIndexes[size_t(parentNodeIndex)])].AddChildren(
          name, pathIndexes[thisIndex]);
    }

    hasChild = (jumps[thisIndex] > 0) || (jumps[thisIndex] == -1);
    hasSibling = (jumps[thisIndex] >= 0);

    if (hasChild) {
      if (hasSibling) {
        auto siblingIndex = thisIndex + size_t(jumps[thisIndex]);
        if (!_BuildNodeHierarchy(pathIndexes, elementTokenIndexes, jumps,
                                 siblingIndex, parentNodeIndex)) {
          return false;
        }
      }
      // Have a child (may have also had a sibling). Reset parent node index
      parentNodeIndex = int64_t(thisIndex);
#ifdef TINYUSDZ_LOCAL_DEBUG_PRINT
      std::cout << "parentNodeIndex = " << parentNodeIndex << "\n";
#endif
    }
    // If we had only a sibling, we just continue since the parent path is
    // unchanged and the next thing in the reader stream is the sibling's
    // header.
  } while (hasChild || hasSibling);

  return true;
}

bool Parser::ReadCompressedPaths(const uint64_t ref_num_paths) {
  std::vector<uint32_t> pathIndexes;
  std::vector<int32_t> elementTokenIndexes;
  std::vector<int32_t> jumps;

  // Read number of encoded paths.
  uint64_t numPaths;
  if (!_sr->read8(&numPaths)) {
    _err += "Failed to read the number of paths.\n";
    return false;
  }

  if (ref_num_paths != numPaths) {
    _err += "Size mismatch of numPaths at `PATHS` section.\n";
    return false;
  }

#ifdef TINYUSDZ_LOCAL_DEBUG_PRINT
  std::cout << "numPaths : " << numPaths << "\n";
#endif

  pathIndexes.resize(static_cast<size_t>(numPaths));
  elementTokenIndexes.resize(static_cast<size_t>(numPaths));
  jumps.resize(static_cast<size_t>(numPaths));

  // Create temporary space for decompressing.
  std::vector<char> compBuffer(Usd_IntegerCompression::GetCompressedBufferSize(
      static_cast<size_t>(numPaths)));
  std::vector<char> workingSpace(
      Usd_IntegerCompression::GetDecompressionWorkingSpaceSize(
          static_cast<size_t>(numPaths)));

  // pathIndexes.
  {
    uint64_t pathIndexesSize;
    if (!_sr->read8(&pathIndexesSize)) {
      _err += "Failed to read pathIndexesSize.\n";
      return false;
    }

    if (pathIndexesSize !=
        _sr->read(size_t(pathIndexesSize), size_t(pathIndexesSize),
                  reinterpret_cast<uint8_t *>(compBuffer.data()))) {
      _err += "Failed to read pathIndexes data.\n";
      return false;
    }

#ifdef TINYUSDZ_LOCAL_DEBUG_PRINT
    std::cout << "comBuffer.size = " << compBuffer.size() << "\n";
    std::cout << "pathIndexesSize = " << pathIndexesSize << "\n";
#endif

    std::string err;
    Usd_IntegerCompression::DecompressFromBuffer(
        compBuffer.data(), size_t(pathIndexesSize), pathIndexes.data(),
        size_t(numPaths), &err, workingSpace.data());
    if (!err.empty()) {
      _err += "Failed to decode pathIndexes\n" + err;
      return false;
    }
  }

  // elementTokenIndexes.
  {
    uint64_t elementTokenIndexesSize;
    if (!_sr->read8(&elementTokenIndexesSize)) {
      _err += "Failed to read elementTokenIndexesSize.\n";
      return false;
    }

    if (elementTokenIndexesSize !=
        _sr->read(size_t(elementTokenIndexesSize),
                  size_t(elementTokenIndexesSize),
                  reinterpret_cast<uint8_t *>(compBuffer.data()))) {
      _err += "Failed to read elementTokenIndexes data.\n";
      return false;
    }

    std::string err;
    Usd_IntegerCompression::DecompressFromBuffer(
        compBuffer.data(), size_t(elementTokenIndexesSize),
        elementTokenIndexes.data(), size_t(numPaths), &err,
        workingSpace.data());

    if (!err.empty()) {
      _err += "Failed to decode elementTokenIndexes\n" + err;
      return false;
    }
  }

  // jumps.
  {
    uint64_t jumpsSize;
    if (!_sr->read8(&jumpsSize)) {
      _err += "Failed to read jumpsSize.\n";
      return false;
    }

    if (jumpsSize !=
        _sr->read(size_t(jumpsSize), size_t(jumpsSize),
                  reinterpret_cast<uint8_t *>(compBuffer.data()))) {
      _err += "Failed to read jumps data.\n";
      return false;
    }

    std::string err;
    Usd_IntegerCompression::DecompressFromBuffer(
        compBuffer.data(), size_t(jumpsSize), jumps.data(), size_t(numPaths),
        &err, workingSpace.data());

    if (!err.empty()) {
      _err += "Failed to decode jumps\n" + err;
      return false;
    }
  }

  _paths.resize(static_cast<size_t>(numPaths));

  _nodes.resize(static_cast<size_t>(numPaths));

  // Now build the paths.
  if (!_BuildDecompressedPathsImpl(pathIndexes, elementTokenIndexes, jumps,
                                   /* curIndex */ 0, Path())) {
    return false;
  }

  // Now build node hierarchy.
  if (!_BuildNodeHierarchy(pathIndexes, elementTokenIndexes, jumps,
                           /* curIndex */ 0, /* parent node index */ -1)) {
    return false;
  }

#ifdef TINYUSDZ_LOCAL_DEBUG_PRINT
  for (size_t i = 0; i < pathIndexes.size(); i++) {
    std::cout << "pathIndexes[" << i << "] = " << pathIndexes[i] << "\n";
  }

  for (auto item : elementTokenIndexes) {
    std::cout << "elementTokenIndexes " << item << "\n";
  }

  for (auto item : jumps) {
    std::cout << "jumps " << item << "\n";
  }
#endif

  return true;
}

bool Parser::ReadSection(Section *s) {
  size_t name_len = kSectionNameMaxLength + 1;

  if (name_len !=
      _sr->read(name_len, name_len, reinterpret_cast<uint8_t *>(s->name))) {
    _err += "Failed to read section.name.\n";
    return false;
  }

  if (!_sr->read8(&s->start)) {
    _err += "Failed to read section.start.\n";
    return false;
  }

  if (!_sr->read8(&s->size)) {
    _err += "Failed to read section.size.\n";
    return false;
  }

  return true;
}

bool Parser::ReadTokens() {
  if ((_tokens_index < 0) || (_tokens_index >= int64_t(_toc.sections.size()))) {
    _err += "Invalid index for `TOKENS` section.\n";
    return false;
  }

  if ((_version[0] == 0) && (_version[1] < 4)) {
    _err += "Version must be 0.4.0 or later, but got " +
            std::to_string(_version[0]) + "." + std::to_string(_version[1]) +
            "." + std::to_string(_version[2]) + "\n";
    return false;
  }

  const Section &sec = _toc.sections[size_t(_tokens_index)];
  if (!_sr->seek_set(uint64_t(sec.start))) {
    _err += "Failed to move to `TOKENS` section.\n";
    return false;
  }

#ifdef TINYUSDZ_LOCAL_DEBUG_PRINT
  std::cout << "sec.start = " << sec.start << "\n";
#endif

  // # of tokens.
  uint64_t n;
  if (!_sr->read8(&n)) {
    _err += "Failed to read # of tokens at `TOKENS` section.\n";
    return false;
  }

  // Tokens are lz4 compressed starting from version 0.4.0

  // Compressed token data.
  uint64_t uncompressedSize;
  if (!_sr->read8(&uncompressedSize)) {
    _err += "Failed to read uncompressedSize at `TOKENS` section.\n";
    return false;
  }

  uint64_t compressedSize;
  if (!_sr->read8(&compressedSize)) {
    _err += "Failed to read compressedSize at `TOKENS` section.\n";
    return false;
  }

#ifdef TINYUSDZ_LOCAL_DEBUG_PRINT
  std::cout << "# of tokens = " << n
            << ", uncompressedSize = " << uncompressedSize
            << ", compressedSize = " << compressedSize << "\n";
#endif

  std::vector<char> chars(static_cast<size_t>(uncompressedSize));
  std::vector<char> compressed(static_cast<size_t>(compressedSize));

  if (compressedSize !=
      _sr->read(size_t(compressedSize), size_t(compressedSize),
                reinterpret_cast<uint8_t *>(compressed.data()))) {
    _err += "Failed to read compressed data at `TOKENS` section.\n";
    return false;
  }

  if (uncompressedSize !=
      LZ4Compression::DecompressFromBuffer(compressed.data(), chars.data(),
                                           size_t(compressedSize),
                                           size_t(uncompressedSize), &_err)) {
    _err += "Failed to decompress data of Tokens.\n";
    return false;
  }

  // Split null terminated string into _tokens.
  const char *ps = chars.data();
  const char *pe = chars.data() + chars.size();
  const char *p = ps;
  size_t n_remain = size_t(n);

  auto my_strnlen = [](const char *s, const size_t max_length) -> size_t {
    if (!s) return 0;

    size_t i = 0;
    for (; i < max_length; i++) {
      if (s[i] == '\0') {
        return i;
      }
    }

    // null character not found.
    return i;
  };

  // TODO(syoyo): Check if input string has exactly `n` tokens(`n` null
  // characters)
  for (size_t i = 0; i < n; i++) {
    size_t len = my_strnlen(p, n_remain);

    if ((p + len) > pe) {
      _err += "Invalid token string array.\n";
      return false;
    }

    std::string token;
    if (len > 0) {
      token = std::string(p, len);
    }

    p += len + 1;  // +1 = '\0'
    n_remain = size_t(pe - p);
    assert(p <= pe);
    if (p > pe) {
      _err += "Invalid token string array.\n";
      return false;
    }

#ifdef TINYUSDZ_LOCAL_DEBUG_PRINT
    std::cout << "token[" << i << "] = " << token << "\n";
#endif
    _tokens.push_back(token);
  }

  return true;
}

bool Parser::ReadStrings() {
  if ((_strings_index < 0) ||
      (_strings_index >= int64_t(_toc.sections.size()))) {
    _err += "Invalid index for `STRINGS` section.\n";
    return false;
  }

  const Section &s = _toc.sections[size_t(_strings_index)];

  if (!_sr->seek_set(uint64_t(s.start))) {
    _err += "Failed to move to `STRINGS` section.\n";
    return false;
  }

  if (!ReadIndices(_sr, &_string_indices)) {
    _err += "Failed to read StringIndex array.\n";
    return false;
  }

#ifdef TINYUSDZ_LOCAL_DEBUG_PRINT
  for (size_t i = 0; i < _string_indices.size(); i++) {
    std::cout << "StringIndex[" << i << "] = " << _string_indices[i].value
              << "\n";
  }
#endif

  return true;
}

bool Parser::ReadFields() {
  if ((_fields_index < 0) || (_fields_index >= int64_t(_toc.sections.size()))) {
    _err += "Invalid index for `FIELDS` section.\n";
    return false;
  }

  if ((_version[0] == 0) && (_version[1] < 4)) {
    _err += "Version must be 0.4.0 or later, but got " +
            std::to_string(_version[0]) + "." + std::to_string(_version[1]) +
            "." + std::to_string(_version[2]) + "\n";
    return false;
  }

  const Section &s = _toc.sections[size_t(_fields_index)];

  if (!_sr->seek_set(uint64_t(s.start))) {
    _err += "Failed to move to `FIELDS` section.\n";
    return false;
  }

  uint64_t num_fields;
  if (!_sr->read8(&num_fields)) {
    _err += "Failed to read # of fields at `FIELDS` section.\n";
    return false;
  }

  _fields.resize(static_cast<size_t>(num_fields));

  // indices
  {
    std::vector<char> comp_buffer(
        Usd_IntegerCompression::GetCompressedBufferSize(
            static_cast<size_t>(num_fields)));
    // temp buffer for decompress
    std::vector<uint32_t> tmp;
    tmp.resize(static_cast<size_t>(num_fields));

    uint64_t fields_size;
    if (!_sr->read8(&fields_size)) {
      _err += "Failed to read field legnth at `FIELDS` section.\n";
      return false;
    }

    if (fields_size !=
        _sr->read(size_t(fields_size), size_t(fields_size),
                  reinterpret_cast<uint8_t *>(comp_buffer.data()))) {
      _err += "Failed to read field data at `FIELDS` section.\n";
      return false;
    }

    std::string err;
#ifdef TINYUSDZ_LOCAL_DEBUG_PRINT
    std::cout << "fields_size = " << fields_size
              << ", tmp.size = " << tmp.size()
              << ", num_fields = " << num_fields << "\n";
#endif
    Usd_IntegerCompression::DecompressFromBuffer(
        comp_buffer.data(), size_t(fields_size), tmp.data(), size_t(num_fields),
        &err);

    if (!err.empty()) {
      _err += err;
      return false;
    }

    for (size_t i = 0; i < num_fields; i++) {
      _fields[i].token_index.value = tmp[i];
    }
  }

  // Value reps
  {
    uint64_t reps_size;
    if (!_sr->read8(&reps_size)) {
      _err += "Failed to read reps legnth at `FIELDS` section.\n";
      return false;
    }

    std::vector<char> comp_buffer(static_cast<size_t>(reps_size));

    if (reps_size !=
        _sr->read(size_t(reps_size), size_t(reps_size),
                  reinterpret_cast<uint8_t *>(comp_buffer.data()))) {
      _err += "Failed to read reps data at `FIELDS` section.\n";
      return false;
    }

    // reps datasize = LZ4 compressed. uncompressed size = num_fields * 8 bytes
    std::vector<uint64_t> reps_data;
    reps_data.resize(static_cast<size_t>(num_fields));

    size_t uncompressed_size = size_t(num_fields) * sizeof(uint64_t);

    if (uncompressed_size != LZ4Compression::DecompressFromBuffer(
                                 comp_buffer.data(),
                                 reinterpret_cast<char *>(reps_data.data()),
                                 size_t(reps_size), uncompressed_size, &_err)) {
      return false;
    }

    for (size_t i = 0; i < num_fields; i++) {
      _fields[i].value_rep = ValueRep(reps_data[i]);
    }
  }

#ifdef TINYUSDZ_LOCAL_DEBUG_PRINT
  std::cout << "num_fields = " << num_fields << "\n";
  for (size_t i = 0; i < num_fields; i++) {
    std::cout << "field[" << i
              << "] name = " << GetToken(_fields[i].token_index)
              << ", value = " << _fields[i].value_rep.GetStringRepr() << "\n";
  }
#endif

  return true;
}

bool Parser::ReadFieldSets() {
  if ((_fieldsets_index < 0) ||
      (_fieldsets_index >= int64_t(_toc.sections.size()))) {
    _err += "Invalid index for `FIELDSETS` section.\n";
    return false;
  }

  if ((_version[0] == 0) && (_version[1] < 4)) {
    _err += "Version must be 0.4.0 or later, but got " +
            std::to_string(_version[0]) + "." + std::to_string(_version[1]) +
            "." + std::to_string(_version[2]) + "\n";
    return false;
  }

  const Section &s = _toc.sections[size_t(_fieldsets_index)];

  if (!_sr->seek_set(uint64_t(s.start))) {
    _err += "Failed to move to `FIELDSETS` section.\n";
    return false;
  }

  uint64_t num_fieldsets;
  if (!_sr->read8(&num_fieldsets)) {
    _err += "Failed to read # of fieldsets at `FIELDSETS` section.\n";
    return false;
  }

  _fieldset_indices.resize(static_cast<size_t>(num_fieldsets));

  // Create temporary space for decompressing.
  std::vector<char> comp_buffer(Usd_IntegerCompression::GetCompressedBufferSize(
      static_cast<size_t>(num_fieldsets)));

  std::vector<uint32_t> tmp(static_cast<size_t>(num_fieldsets));
  std::vector<char> working_space(
      Usd_IntegerCompression::GetDecompressionWorkingSpaceSize(
          static_cast<size_t>(num_fieldsets)));

  uint64_t fsets_size;
  if (!_sr->read8(&fsets_size)) {
    _err += "Failed to read fieldsets size at `FIELDSETS` section.\n";
    return false;
  }

#ifdef TINYUSDZ_LOCAL_DEBUG_PRINT
  std::cout << "num_fieldsets = " << num_fieldsets
            << ", fsets_size = " << fsets_size
            << ", comp_buffer.size = " << comp_buffer.size() << "\n";
#endif

  assert(fsets_size < comp_buffer.size());

  if (fsets_size !=
      _sr->read(size_t(fsets_size), size_t(fsets_size),
                reinterpret_cast<uint8_t *>(comp_buffer.data()))) {
    _err += "Failed to read fieldsets data at `FIELDSETS` section.\n";
    return false;
  }

  std::string err;
  Usd_IntegerCompression::DecompressFromBuffer(
      comp_buffer.data(), size_t(fsets_size), tmp.data(), size_t(num_fieldsets),
      &err, working_space.data());

  if (!err.empty()) {
    _err += err;
    return false;
  }

  for (size_t i = 0; i != num_fieldsets; ++i) {
#ifdef TINYUSDZ_LOCAL_DEBUG_PRINT
    std::cout << "fieldset_index[" << i << "] = " << tmp[i] << "\n";
#endif
    _fieldset_indices[i].value = tmp[i];
  }

  return true;
}

bool Parser::_BuildLiveFieldSets() {
  for (auto fsBegin = _fieldset_indices.begin(),
            fsEnd = std::find(fsBegin, _fieldset_indices.end(), Index());
       fsBegin != _fieldset_indices.end(); fsBegin = fsEnd + 1,
            fsEnd = std::find(fsBegin, _fieldset_indices.end(), Index())) {
    auto &pairs =
        _live_fieldsets[Index(uint32_t(fsBegin - _fieldset_indices.begin()))];

    pairs.resize(size_t(fsEnd - fsBegin));
#ifdef TINYUSDZ_LOCAL_DEBUG_PRINT
    std::cout << "range size = " << (fsEnd - fsBegin) << "\n";
#endif
    // TODO(syoyo): Parallelize.
    for (size_t i = 0; fsBegin != fsEnd; ++fsBegin, ++i) {
      assert((fsBegin->value >= 0) && (fsBegin->value < _fields.size()));
#ifdef TINYUSDZ_LOCAL_DEBUG_PRINT
      std::cout << "fieldIndex = " << (fsBegin->value) << "\n";
#endif
      auto const &field = _fields[fsBegin->value];
      pairs[i].first = GetToken(field.token_index);
      if (!_UnpackValueRep(field.value_rep, &pairs[i].second)) {
#ifdef TINYUSDZ_LOCAL_DEBUG_PRINT
        std::cerr << "_BuildLiveFieldSets: Failed to unpack ValueRep : "
                  << field.value_rep.GetStringRepr() << "\n";
#endif
        return false;
      }
    }
  }

#ifdef TINYUSDZ_LOCAL_DEBUG_PRINT
  std::cout << "# of live fieldsets = " << _live_fieldsets.size() << "\n";
#endif

  size_t sum = 0;
  for (const auto &item : _live_fieldsets) {
#ifdef TINYUSDZ_LOCAL_DEBUG_PRINT
    std::cout << "livefieldsets[" << item.first.value
              << "].count = " << item.second.size() << "\n";
#endif
    sum += item.second.size();

#ifdef TINYUSDZ_LOCAL_DEBUG_PRINT
    for (size_t i = 0; i < item.second.size(); i++) {
      std::cout << " [" << i << "] name = " << item.second[i].first << "\n";
    }
#endif
  }
#ifdef TINYUSDZ_LOCAL_DEBUG_PRINT
  std::cout << "Total fields used = " << sum << "\n";
#endif

  return true;
}

bool Parser::_ParseAttribute(const FieldValuePairVector &fvs, PrimAttrib *attr,
                             const std::string &prop_name) {
  bool success = false;

#ifdef TINYUSDZ_LOCAL_DEBUG_PRINT
  std::cout << "fvs.size = " << fvs.size() << "\n";
#endif

  bool has_connection{false};

  Variability variability{VariabilityVarying};
  bool facevarying{false};

  //
  // Parse properties
  //
  for (const auto &fv : fvs) {
#ifdef TINYUSDZ_LOCAL_DEBUG_PRINT
    std::cout << "===  fvs.first " << fv.first
              << ", second: " << fv.second.GetTypeName() << "\n";
#endif
    if ((fv.first == "typeName") && (fv.second.GetTypeName() == "Token")) {
      attr->type_name = fv.second.GetToken();
#ifdef TINYUSDZ_LOCAL_DEBUG_PRINT
      std::cout << "aaa: typeName: " << attr->type_name << "\n";
#endif

    } else if (fv.first == "connectionPaths") {
      // e.g. connection to texture file.
      const ListOp<Path> paths = fv.second.GetPathListOp();

#ifdef TINYUSDZ_LOCAL_DEBUG_PRINT
      paths.Print();
#endif

      // Currently we only support single explicit path.
      if ((paths.GetExplicitItems().size() == 1)) {
        const Path &path = paths.GetExplicitItems()[0];

#ifdef TINYUSDZ_LOCAL_DEBUG_PRINT
        std::cout << "full path: " << path.full_path_name() << "\n";
        std::cout << "local path: " << path.local_path_name() << "\n";
#endif

        attr->path = path;
        attr->basic_type = "path";

        has_connection = true;

      } else {
        return false;
      }
    } else if ((fv.first == "variablity") &&
               (fv.second.GetTypeName() == "Variability")) {
      variability = fv.second.GetVariability();
    } else if ((fv.first == "interpolation") &&
               (fv.second.GetTypeName() == "Token")) {
      if (fv.second.GetToken() == "faceVarying") {
        facevarying = true;
      }
    }
  }

  attr->facevarying = facevarying;
  attr->variability = variability;

  //
  // Decode value(stored in "default" field)
  //
  for (const auto &fv : fvs) {
    if (fv.first == "default") {
      attr->name = prop_name;
      attr->basic_type = std::string();

#ifdef TINYUSDZ_LOCAL_DEBUG_PRINT
      std::cout << "fv.second.GetTypeName = " << fv.second.GetTypeName()
                << "\n";
#endif
      if (fv.second.GetTypeName() == "Float") {
        attr->floatVal = fv.second.GetFloat();
        attr->basic_type = "float";
        success = true;

      } else if (fv.second.GetTypeName() == "Bool") {
        if (!fv.second.GetBool(&attr->boolVal)) {
          _err += "Failed to decode Int data";
          return false;
        }

        attr->basic_type = "bool";
        success = true;

      } else if (fv.second.GetTypeName() == "Int") {
        if (!fv.second.GetInt(&attr->intVal)) {
          _err += "Failed to decode Int data";
          return false;
        }

        attr->basic_type = "int";
        success = true;
      } else if (fv.second.GetTypeName() == "Vec3f") {
        attr->buffer.Set(BufferData::BUFFER_DATA_TYPE_FLOAT, 3,
                         /* stride */ sizeof(float), fv.second.GetData());
        // attr->variability = variability;
        // attr->facevarying = facevarying;
        success = true;

      } else if (fv.second.GetTypeName() == "FloatArray") {
        attr->buffer.Set(BufferData::BUFFER_DATA_TYPE_FLOAT, 1,
                         /* stride */ sizeof(float), fv.second.GetData());
        attr->variability = variability;
        attr->facevarying = facevarying;
        success = true;
      } else if (fv.second.GetTypeName() == "Vec2fArray") {
        attr->buffer.Set(BufferData::BUFFER_DATA_TYPE_FLOAT, 2,
                         /* stride */ sizeof(float) * 2, fv.second.GetData());
        attr->variability = variability;
        attr->facevarying = facevarying;
        success = true;
      } else if (fv.second.GetTypeName() == "Vec3fArray") {
#ifdef TINYUSDZ_LOCAL_DEBUG_PRINT
        std::cout << "fv.second.data.size = " << fv.second.GetData().size()
                  << "\n";
#endif
        attr->buffer.Set(BufferData::BUFFER_DATA_TYPE_FLOAT, 3,
                         /* stride */ sizeof(float) * 3, fv.second.GetData());
        attr->variability = variability;
        attr->facevarying = facevarying;
        success = true;
      } else if (fv.second.GetTypeName() == "Vec4fArray") {
        attr->buffer.Set(BufferData::BUFFER_DATA_TYPE_FLOAT, 4,
                         /* stride */ sizeof(float) * 4, fv.second.GetData());
        attr->variability = variability;
        attr->facevarying = facevarying;
        success = true;
      } else if (fv.second.GetTypeName() == "IntArray") {
        attr->buffer.Set(BufferData::BUFFER_DATA_TYPE_INT, 1,
                         /* stride */ sizeof(int32_t), fv.second.GetData());
        attr->variability = variability;
        attr->facevarying = facevarying;
        success = true;
#ifdef TINYUSDZ_LOCAL_DEBUG_PRINT
        std::cout << "IntArray"
                  << "\n";

        const int32_t *ptr =
            reinterpret_cast<const int32_t *>(attr->buffer.data.data());
        for (size_t i = 0; i < attr->buffer.GetNumElements(); i++) {
          std::cout << "[" << i << "] = " << ptr[i] << "\n";
        }
#endif
      } else if (fv.second.GetTypeName() == "Token") {
#ifdef TINYUSDZ_LOCAL_DEBUG_PRINT
        std::cout << "bbb: token: " << fv.second.GetToken() << "\n";
#endif
        attr->stringVal = fv.second.GetToken();
        attr->basic_type = "string";
        // attr->variability = variability;
        // attr->facevarying = facevarying;
        success = true;
      }
    }
  }

  if (!success && has_connection) {
    // Attribute has a connection(has a path and no `default` field)
    success = true;
  }

  return success;
}

bool Parser::_ReconstructXform(
    const Node &node, const FieldValuePairVector &fields,
    const std::unordered_map<uint32_t, uint32_t> &path_index_to_spec_index_map,
    Xform *xform) {

  // TODO
  (void)xform;

  for (const auto &fv : fields) {
    if (fv.first == "properties") {
      if (fv.second.GetTypeName() != "TokenArray") {
        _err += "`properties` attribute must be TokenArray type\n";
        return false;
      }
    }
  }

  //
  // NOTE: Currently we assume one deeper node has Xform's attribute
  //
  for (size_t i = 0; i < node.GetChildren().size(); i++) {
    int child_index = int(node.GetChildren()[i]);
    if ((child_index < 0) || (child_index >= int(_nodes.size()))) {
      _err += "Invalid child node id: " + std::to_string(child_index) +
              ". Must be in range [0, " + std::to_string(_nodes.size()) + ")\n";
      return false;
    }

    if (!path_index_to_spec_index_map.count(uint32_t(child_index))) {
      // No specifier assigned to this child node.
      // Should we report an error?
      continue;
    }

    uint32_t spec_index =
        path_index_to_spec_index_map.at(uint32_t(child_index));
    if (spec_index >= _specs.size()) {
      _err += "Invalid specifier id: " + std::to_string(spec_index) +
              ". Must be in range [0, " + std::to_string(_specs.size()) + ")\n";
      return false;
    }

    const Spec &spec = _specs[spec_index];

    Path path = GetPath(spec.path_index);
#ifdef TINYUSDZ_LOCAL_DEBUG_PRINT
    std::cout << "Path prim part: " << path.GetPrimPart()
              << ", prop part: " << path.GetPropPart()
              << ", spec_index = " << spec_index << "\n";
#endif

    if (!_live_fieldsets.count(spec.fieldset_index)) {
      _err += "FieldSet id: " + std::to_string(spec.fieldset_index.value) +
              " must exist in live fieldsets.\n";
      return false;
    }

    const FieldValuePairVector &child_fields =
        _live_fieldsets.at(spec.fieldset_index);

    {
      std::string prop_name = path.GetPropPart();

      PrimAttrib attr;
      bool ret = _ParseAttribute(child_fields, &attr, prop_name);
#ifdef TINYUSDZ_LOCAL_DEBUG_PRINT
      std::cout << "Xform: prop: " << prop_name << ", ret = " << ret << "\n";
#endif
      if (ret) {
        // TODO(syoyo): Implement
      }
    }
  }

  return true;
}

bool Parser::_ReconstructGeomBasisCurves(
    const Node &node, const FieldValuePairVector &fields,
    const std::unordered_map<uint32_t, uint32_t> &path_index_to_spec_index_map,
    GeomBasisCurves *curves) {

  bool has_position{false};

  for (const auto &fv : fields) {
    if (fv.first == "properties") {
      if (fv.second.GetTypeName() != "TokenArray") {
        _err += "`properties` attribute must be TokenArray type\n";
        return false;
      }
      assert(fv.second.IsArray());
      for (size_t i = 0; i < fv.second.GetStringArray().size(); i++) {
        if (fv.second.GetStringArray()[i] == "points") {
          has_position = true;
        }
      }
    }
  }

  //
  // NOTE: Currently we assume one deeper node has GeomMesh's attribute
  //
  for (size_t i = 0; i < node.GetChildren().size(); i++) {
    int child_index = int(node.GetChildren()[i]);
    if ((child_index < 0) || (child_index >= int(_nodes.size()))) {
      _err += "Invalid child node id: " + std::to_string(child_index) +
              ". Must be in range [0, " + std::to_string(_nodes.size()) + ")\n";
      return false;
    }

    // const Node &child_node = _nodes[size_t(child_index)];

    if (!path_index_to_spec_index_map.count(uint32_t(child_index))) {
      // No specifier assigned to this child node.
      // Should we report an error?
#if 0
      _err += "GeomBasisCurves: No specifier found for node id: " + std::to_string(child_index) +
              "\n";
      return false;
#else
      continue;
#endif
    }

    uint32_t spec_index =
        path_index_to_spec_index_map.at(uint32_t(child_index));
    if (spec_index >= _specs.size()) {
      _err += "Invalid specifier id: " + std::to_string(spec_index) +
              ". Must be in range [0, " + std::to_string(_specs.size()) + ")\n";
      return false;
    }

    const Spec &spec = _specs[spec_index];

    Path path = GetPath(spec.path_index);
#ifdef TINYUSDZ_LOCAL_DEBUG_PRINT
    std::cout << "Path prim part: " << path.GetPrimPart()
              << ", prop part: " << path.GetPropPart()
              << ", spec_index = " << spec_index << "\n";
#endif

    if (!_live_fieldsets.count(spec.fieldset_index)) {
      _err += "FieldSet id: " + std::to_string(spec.fieldset_index.value) +
              " must exist in live fieldsets.\n";
      return false;
    }

    const FieldValuePairVector &child_fields =
        _live_fieldsets.at(spec.fieldset_index);

    {
      std::string prop_name = path.GetPropPart();

      PrimAttrib attr;
      bool ret = _ParseAttribute(child_fields, &attr, prop_name);
#ifdef TINYUSDZ_LOCAL_DEBUG_PRINT
      std::cout << "prop: " << prop_name << ", ret = " << ret << "\n";
#endif
      if (ret) {
        // TODO(syoyo): Support more prop names
        if (prop_name == "points") {
#ifdef TINYUSDZ_LOCAL_DEBUG_PRINT
          std::cout << "got point\n";
#endif
          if ((attr.buffer.GetDataType() ==
               BufferData::BUFFER_DATA_TYPE_FLOAT) &&
              (attr.buffer.GetNumCoords() == 3)) {
            curves->points = attr.buffer.GetAsVec3fArray();
          }
        } else if (prop_name == "extent") {
          // vec3f[2]
          if ((attr.buffer.GetDataType() ==
               BufferData::BUFFER_DATA_TYPE_FLOAT) &&
              (attr.buffer.GetNumElements() == 2) &&
              (attr.buffer.GetNumCoords() == 3)) {
            std::vector<float> buf = attr.buffer.GetAsVec3fArray();
            curves->extent.lower[0] = buf[0];
            curves->extent.lower[1] = buf[1];
            curves->extent.lower[2] = buf[2];

            curves->extent.upper[0] = buf[3];
            curves->extent.upper[1] = buf[4];
            curves->extent.upper[2] = buf[5];
          }
        } else if (prop_name == "normals") {
          if ((attr.buffer.GetDataType() ==
               BufferData::BUFFER_DATA_TYPE_FLOAT) &&
              (attr.buffer.GetNumCoords() == 3)) {
            curves->normals = attr.buffer.GetAsVec3fArray();
          }
        } else if (prop_name == "widths") {
          if ((attr.buffer.GetDataType() ==
               BufferData::BUFFER_DATA_TYPE_FLOAT) &&
              (attr.buffer.GetNumCoords() == 1)) {
            curves->widths = attr.buffer.GetAsFloatArray();
          }
        } else if (prop_name == "curveVertexCounts") {
          // Path prim part: /Suzanne/Suzanne, prop part: faceVertexCounts
          if ((attr.buffer.GetDataType() == BufferData::BUFFER_DATA_TYPE_INT) &&
              (attr.buffer.GetNumCoords() == 1)) {
            curves->curveVertexCounts = attr.buffer.GetAsInt32Array();
          }
        } else if (prop_name == "type") {
#ifdef TINYUSDZ_LOCAL_DEBUG_PRINT
          std::cout << "type:" << attr.stringVal << "\n";
#endif
          if (attr.stringVal.size()) {
            if ((attr.stringVal.compare("cubic") == 0)) {
              curves->type = "cubic";
            } else if (attr.stringVal.compare("linear") == 0) {
              curves->type = "linear";
            } else {
              _err += "Unknown type: " + attr.stringVal + "\n";
              return false;
            }
          }
        } else if (prop_name == "basis") {
#ifdef TINYUSDZ_LOCAL_DEBUG_PRINT
          std::cout << "basis:" << attr.stringVal << "\n";
#endif
          if (attr.stringVal.size()) {
            if ((attr.stringVal.compare("bezier") == 0)) {
              curves->type = "bezier";
            } else if (attr.stringVal.compare("catmullRom") == 0) {
              curves->type = "catmullRom";
            } else if (attr.stringVal.compare("bspline") == 0) {
              curves->type = "bspline";
            } else if (attr.stringVal.compare("hermite") == 0) {
              _err += "`hermite` basis for BasisCurves is not supported in TinyUSDZ\n";
              return false;
            } else if (attr.stringVal.compare("power") == 0) {
              _err += "`power` basis for BasisCurves is not supported in TinyUSDZ\n";
              return false;
            } else {
              _err += "Unknown basis: " + attr.stringVal + "\n";
              return false;
            }
          }
        } else if (prop_name == "wrap") {
#ifdef TINYUSDZ_LOCAL_DEBUG_PRINT
          std::cout << "wrap:" << attr.stringVal << "\n";
#endif
          if (attr.stringVal.size()) {
            if ((attr.stringVal.compare("nonperiodic") == 0)) {
              curves->type = "nonperiodic";
            } else if (attr.stringVal.compare("periodic") == 0) {
              curves->type = "periodic";
            } else if (attr.stringVal.compare("pinned") == 0) {
              curves->type = "pinned";
            } else {
              _err += "Unknown wrap: " + attr.stringVal + "\n";
              return false;
            }
          }
        } else {
          // Assume Primvar.
          if (curves->attribs.count(prop_name)) {
            _err += "Duplicated property name found: " + prop_name + "\n";
            return false;
          }

#ifdef TINYUSDZ_LOCAL_DEBUG_PRINT
          std::cout << "add [" << prop_name << "] to generic attrs\n";
#endif

          curves->attribs[prop_name] = std::move(attr);
        }
      }
    }
  }

  return true;
}

bool Parser::_ReconstructGeomMesh(
    const Node &node, const FieldValuePairVector &fields,
    const std::unordered_map<uint32_t, uint32_t> &path_index_to_spec_index_map,
    GeomMesh *mesh) {

  bool has_position{false};

  for (const auto &fv : fields) {
    if (fv.first == "properties") {
      if (fv.second.GetTypeName() != "TokenArray") {
        _err += "`properties` attribute must be TokenArray type\n";
        return false;
      }
      assert(fv.second.IsArray());
      for (size_t i = 0; i < fv.second.GetStringArray().size(); i++) {
        if (fv.second.GetStringArray()[i] == "points") {
          has_position = true;
        }
      }
    }
  }

  // Disable has_position check for a while, since Mesh may not have "points",
  // but "position"

  // if (!has_position) {
  //  _err += "No `position` field exist for Mesh node: " + node.GetLocalPath()
  //  +
  //          ".\n";
  //  return false;
  //}

  //
  // NOTE: Currently we assume one deeper node has GeomMesh's attribute
  //
  for (size_t i = 0; i < node.GetChildren().size(); i++) {
    int child_index = int(node.GetChildren()[i]);
    if ((child_index < 0) || (child_index >= int(_nodes.size()))) {
      _err += "Invalid child node id: " + std::to_string(child_index) +
              ". Must be in range [0, " + std::to_string(_nodes.size()) + ")\n";
      return false;
    }

    // const Node &child_node = _nodes[size_t(child_index)];

    if (!path_index_to_spec_index_map.count(uint32_t(child_index))) {
      // No specifier assigned to this child node.
      // Should we report an error?
#if 0
      _err += "GeomMesh: No specifier found for node id: " + std::to_string(child_index) +
              "\n";
      return false;
#else
      continue;
#endif
    }

    uint32_t spec_index =
        path_index_to_spec_index_map.at(uint32_t(child_index));
    if (spec_index >= _specs.size()) {
      _err += "Invalid specifier id: " + std::to_string(spec_index) +
              ". Must be in range [0, " + std::to_string(_specs.size()) + ")\n";
      return false;
    }

    const Spec &spec = _specs[spec_index];

    Path path = GetPath(spec.path_index);
#ifdef TINYUSDZ_LOCAL_DEBUG_PRINT
    std::cout << "Path prim part: " << path.GetPrimPart()
              << ", prop part: " << path.GetPropPart()
              << ", spec_index = " << spec_index << "\n";
#endif

    if (!_live_fieldsets.count(spec.fieldset_index)) {
      _err += "FieldSet id: " + std::to_string(spec.fieldset_index.value) +
              " must exist in live fieldsets.\n";
      return false;
    }

    const FieldValuePairVector &child_fields =
        _live_fieldsets.at(spec.fieldset_index);

    {
      std::string prop_name = path.GetPropPart();

      PrimAttrib attr;
      bool ret = _ParseAttribute(child_fields, &attr, prop_name);
#ifdef TINYUSDZ_LOCAL_DEBUG_PRINT
      std::cout << "prop: " << prop_name << ", ret = " << ret << "\n";
#endif
      if (ret) {
        // TODO(syoyo): Support more prop names
        if (prop_name == "points") {
#ifdef TINYUSDZ_LOCAL_DEBUG_PRINT
          std::cout << "got point\n";
#endif
          if ((attr.buffer.GetDataType() ==
               BufferData::BUFFER_DATA_TYPE_FLOAT) &&
              (attr.buffer.GetNumCoords() == 3)) {
            mesh->points = attr.buffer.GetAsVec3fArray();
          }
        } else if (prop_name == "doubleSided") {
          if (attr.basic_type == "bool") {
            mesh->doubleSided = attr.boolVal;
          }
        } else if (prop_name == "extent") {
          // vec3f[2]
          if ((attr.buffer.GetDataType() ==
               BufferData::BUFFER_DATA_TYPE_FLOAT) &&
              (attr.buffer.GetNumElements() == 2) &&
              (attr.buffer.GetNumCoords() == 3)) {
            std::vector<float> buf = attr.buffer.GetAsVec3fArray();
            mesh->extent.lower[0] = buf[0];
            mesh->extent.lower[1] = buf[1];
            mesh->extent.lower[2] = buf[2];

            mesh->extent.upper[0] = buf[3];
            mesh->extent.upper[1] = buf[4];
            mesh->extent.upper[2] = buf[5];
          }
        } else if (prop_name == "normals") {
          if ((attr.buffer.GetDataType() ==
               BufferData::BUFFER_DATA_TYPE_FLOAT) &&
              (attr.buffer.GetNumCoords() == 3)) {
            mesh->normals = std::move(attr);
          }
        } else if ((prop_name == "primvars:UVMap") &&
                   (attr.type_name == "texCoord2f[]")) {
          // Explicit UV coord attribute.
          // TODO(syoyo): Write PrimVar parser

          // Currently we only support vec2f for uv coords.
          if ((attr.buffer.GetDataType() ==
               BufferData::BUFFER_DATA_TYPE_FLOAT) &&
              (attr.buffer.GetNumCoords() == 2)) {
#ifdef TINYUSDZ_LOCAL_DEBUG_PRINT
            std::cout << "got explicit UVCoords!\n";
#endif
            mesh->st.buffer = attr.buffer;
            mesh->st.variability = attr.variability;
          }
        } else if (prop_name == "faceVertexCounts") {
          // Path prim part: /Suzanne/Suzanne, prop part: faceVertexCounts
          if ((attr.buffer.GetDataType() == BufferData::BUFFER_DATA_TYPE_INT) &&
              (attr.buffer.GetNumCoords() == 1)) {
            mesh->faceVertexCounts = attr.buffer.GetAsInt32Array();
#ifdef TINYUSDZ_LOCAL_DEBUG_PRINT
            // aaa: typeName: int[]
            std::cout << "got faceVertexCounts. num = "
                      << attr.buffer.GetNumElements() << "\n";
            std::cout << "  num = " << mesh->faceVertexCounts.size() << "\n";
#endif
          }
        } else if (prop_name == "faceVertexIndices") {
          if ((attr.buffer.GetDataType() == BufferData::BUFFER_DATA_TYPE_INT) &&
              (attr.buffer.GetNumCoords() == 1)) {
            mesh->faceVertexIndices = attr.buffer.GetAsInt32Array();

#ifdef TINYUSDZ_LOCAL_DEBUG_PRINT
            // aaa: typeName: int[]
            std::cout << "got faceVertexIndices\n";
            std::cout << "  num = " << mesh->faceVertexIndices.size() << "\n";
#endif
          }
        } else if (prop_name == "holeIndices") {
          if ((attr.buffer.GetDataType() == BufferData::BUFFER_DATA_TYPE_INT) &&
              (attr.buffer.GetNumCoords() == 1)) {
#ifdef TINYUSDZ_LOCAL_DEBUG_PRINT
            // aaa: typeName: int[]
            std::cout << "got holeIdicies\n";
#endif
            mesh->holeIndices = attr.buffer.GetAsInt32Array();
          }
        } else if (prop_name == "cornerIndices") {
          if ((attr.buffer.GetDataType() == BufferData::BUFFER_DATA_TYPE_INT) &&
              (attr.buffer.GetNumCoords() == 1)) {
            mesh->cornerIndices = attr.buffer.GetAsInt32Array();
          }
        } else if (prop_name == "cornerSharpnesses") {
          if ((attr.buffer.GetDataType() ==
               BufferData::BUFFER_DATA_TYPE_FLOAT) &&
              (attr.buffer.GetNumCoords() == 1)) {
            mesh->cornerSharpnesses = attr.buffer.GetAsFloatArray();
          }
        } else if (prop_name == "creaseIndices") {
          if ((attr.buffer.GetDataType() == BufferData::BUFFER_DATA_TYPE_INT) &&
              (attr.buffer.GetNumCoords() == 1)) {
            mesh->creaseIndices = attr.buffer.GetAsInt32Array();
          }
        } else if (prop_name == "creaseLengths") {
          if ((attr.buffer.GetDataType() == BufferData::BUFFER_DATA_TYPE_INT) &&
              (attr.buffer.GetNumCoords() == 1)) {
            mesh->creaseLengths = attr.buffer.GetAsInt32Array();
          }
        } else if (prop_name == "creaseSharpnesses") {
          if ((attr.buffer.GetDataType() ==
               BufferData::BUFFER_DATA_TYPE_FLOAT) &&
              (attr.buffer.GetNumCoords() == 1)) {
            mesh->creaseSharpnesses = attr.buffer.GetAsFloatArray();
          }
        } else if (prop_name == "subdivisionScheme") {
#ifdef TINYUSDZ_LOCAL_DEBUG_PRINT
          std::cout << "subdivisionScheme:" << attr.stringVal << "\n";
#endif
          if (attr.stringVal.size()) {
            if ((attr.stringVal.compare("none") == 0)) {
              mesh->subdivisionScheme = SubdivisionSchemeNone;
            } else if (attr.stringVal.compare("catmullClark") == 0) {
              mesh->subdivisionScheme = SubdivisionSchemeCatmullClark;
            } else if (attr.stringVal.compare("bilinear") == 0) {
              mesh->subdivisionScheme = SubdivisionSchemeBilinear;
            } else if (attr.stringVal.compare("loop") == 0) {
              mesh->subdivisionScheme = SubdivisionSchemeLoop;
            } else {
              _err += "Unknown subdivision scheme: " + attr.stringVal + "\n";
              return false;
            }
          }
        } else {
          // Assume Primvar.
          if (mesh->attribs.count(prop_name)) {
            _err += "Duplicated property name found: " + prop_name + "\n";
            return false;
          }

#ifdef TINYUSDZ_LOCAL_DEBUG_PRINT
          std::cout << "add [" << prop_name << "] to generic attrs\n";
#endif

          mesh->attribs[prop_name] = std::move(attr);
        }
      }
    }
  }

  return true;
}

bool Parser::_ReconstructMaterial(
    const Node &node, const FieldValuePairVector &fields,
    const std::unordered_map<uint32_t, uint32_t> &path_index_to_spec_index_map,
    Material *material) {

  (void)material;

#ifdef TINYUSDZ_LOCAL_DEBUG_PRINT
  std::cout << "Parse mateiral\n";
#endif

  for (const auto &fv : fields) {
    if (fv.first == "properties") {
      if (fv.second.GetTypeName() != "TokenArray") {
        _err += "`properties` attribute must be TokenArray type\n";
        return false;
      }
      assert(fv.second.IsArray());

      for (size_t i = 0; i < fv.second.GetStringArray().size(); i++) {
      }
    }
  }

  //
  // NOTE: Currently we assume one deeper node has Material's attribute
  //
  for (size_t i = 0; i < node.GetChildren().size(); i++) {
    int child_index = int(node.GetChildren()[i]);
    if ((child_index < 0) || (child_index >= int(_nodes.size()))) {
      _err += "Invalid child node id: " + std::to_string(child_index) +
              ". Must be in range [0, " + std::to_string(_nodes.size()) + ")\n";
      return false;
    }

    // const Node &child_node = _nodes[size_t(child_index)];

    if (!path_index_to_spec_index_map.count(uint32_t(child_index))) {
      // No specifier assigned to this child node.
#if 0
      _err += "Material: No specifier found for node id: " + std::to_string(child_index) +
              "\n";
      return false;
#else
      continue;
#endif
    }

    uint32_t spec_index =
        path_index_to_spec_index_map.at(uint32_t(child_index));
    if (spec_index >= _specs.size()) {
      _err += "Invalid specifier id: " + std::to_string(spec_index) +
              ". Must be in range [0, " + std::to_string(_specs.size()) + ")\n";
      return false;
    }

    const Spec &spec = _specs[spec_index];

    Path path = GetPath(spec.path_index);
#ifdef TINYUSDZ_LOCAL_DEBUG_PRINT
    std::cout << "Path prim part: " << path.GetPrimPart()
              << ", prop part: " << path.GetPropPart()
              << ", spec_index = " << spec_index << "\n";
#endif

    if (!_live_fieldsets.count(spec.fieldset_index)) {
      _err += "FieldSet id: " + std::to_string(spec.fieldset_index.value) +
              " must exist in live fieldsets.\n";
      return false;
    }

    const FieldValuePairVector &child_fields =
        _live_fieldsets.at(spec.fieldset_index);

    (void)child_fields;
    {
      std::string prop_name = path.GetPropPart();

#ifdef TINYUSDZ_LOCAL_DEBUG_PRINT
      std::cout << "prop: " << prop_name << "\n";
#endif
    }
  }

  return true;
}

bool Parser::_ReconstructShader(
    const Node &node, const FieldValuePairVector &fields,
    const std::unordered_map<uint32_t, uint32_t> &path_index_to_spec_index_map,
    PreviewSurface *shader) {
#ifdef TINYUSDZ_LOCAL_DEBUG_PRINT
  std::cout << "Parse shader\n";
#endif

  for (const auto &fv : fields) {
    if (fv.first == "properties") {
      if (fv.second.GetTypeName() != "TokenArray") {
        _err += "`properties` attribute must be TokenArray type\n";
        return false;
      }
      assert(fv.second.IsArray());

      for (size_t i = 0; i < fv.second.GetStringArray().size(); i++) {
      }
    }
  }

#if 0
  auto ParseAttribute = [](const FieldValuePairVector &fvs, PrimAttrib *attr,
                           const std::string &prop_name) -> bool {
    bool success = false;

#ifdef TINYUSDZ_LOCAL_DEBUG_PRINT
    std::cout << "fvs.size = " << fvs.size() << "\n";
#endif

    std::string type_name;
    Variability variability{VariabilityVarying};
    bool facevarying{false};

    for (const auto &fv : fvs) {
#ifdef TINYUSDZ_LOCAL_DEBUG_PRINT
      std::cout << "  fvs.first " << fv.first
                << ", second: " << fv.second.GetTypeName() << "\n";
#endif
      if ((fv.first == "typeName") && (fv.second.GetTypeName() == "Token")) {
        type_name = fv.second.GetToken();
#ifdef TINYUSDZ_LOCAL_DEBUG_PRINT
        std::cout << "aaa: typeName: " << type_name << "\n";
#endif

        (void)attr;
      } else if (fv.first == "connectionPaths") {
        // e.g. connection to texture file.
        const ListOp<Path> paths = fv.second.GetPathListOp();

#ifdef TINYUSDZ_LOCAL_DEBUG_PRINT
        paths.Print();
#endif

        // Currently we only support single explicit path.
        if ((paths.GetExplicitItems().size() == 1)) {
          const Path &path = paths.GetExplicitItems()[0];

#ifdef TINYUSDZ_LOCAL_DEBUG_PRINT
          std::cout << "full path: " << path.full_path_name() << "\n";
          std::cout << "local path: " << path.local_path_name() << "\n";
#endif

        } else {
          return false;
        }
      } else if ((fv.first == "variablity") &&
                 (fv.second.GetTypeName() == "Variability")) {
        variability = fv.second.GetVariability();
      } else if ((fv.first == "interpolation") &&
                 (fv.second.GetTypeName() == "Token")) {
        if (fv.second.GetToken() == "faceVarying") {
          facevarying = true;
        }
      }
    }

    // Decode value(stored in "default" field)
    for (const auto &fv : fvs) {
      if (fv.first == "default") {
        attr->name = prop_name;
        attr->basic_type = std::string();

#ifdef TINYUSDZ_LOCAL_DEBUG_PRINT
        std::cout << "fv.second.GetTypeName = " << fv.second.GetTypeName()
                  << "\n";
#endif
        if (fv.second.GetTypeName() == "Float") {
          attr->floatVal = fv.second.GetFloat();
          attr->basic_type = "float";
          success = true;

        } else if (fv.second.GetTypeName() == "Int") {
          if (!fv.second.GetInt(&attr->intVal)) {
            success = false;
            break;
          }

          attr->basic_type = "int";
          success = true;
        } else if (fv.second.GetTypeName() == "Vec3f") {
          attr->buffer.Set(BufferData::BUFFER_DATA_TYPE_FLOAT, 3,
                           /* stride */ sizeof(float), fv.second.GetData());
          // attr->variability = variability;
          // attr->facevarying = facevarying;
          success = true;

        } else if (fv.second.GetTypeName() == "FloatArray") {
          attr->buffer.Set(BufferData::BUFFER_DATA_TYPE_FLOAT, 1,
                           /* stride */ sizeof(float), fv.second.GetData());
          attr->variability = variability;
          attr->facevarying = facevarying;
          success = true;
        } else if (fv.second.GetTypeName() == "Vec2fArray") {
          attr->buffer.Set(BufferData::BUFFER_DATA_TYPE_FLOAT, 2,
                           /* stride */ sizeof(float) * 2, fv.second.GetData());
          attr->variability = variability;
          attr->facevarying = facevarying;
          success = true;
        } else if (fv.second.GetTypeName() == "Vec3fArray") {
#ifdef TINYUSDZ_LOCAL_DEBUG_PRINT
          std::cout << "fv.second.data.size = " << fv.second.GetData().size()
                    << "\n";
#endif
          attr->buffer.Set(BufferData::BUFFER_DATA_TYPE_FLOAT, 3,
                           /* stride */ sizeof(float) * 3, fv.second.GetData());
          attr->variability = variability;
          attr->facevarying = facevarying;
          success = true;
        } else if (fv.second.GetTypeName() == "Vec4fArray") {
          attr->buffer.Set(BufferData::BUFFER_DATA_TYPE_FLOAT, 4,
                           /* stride */ sizeof(float) * 4, fv.second.GetData());
          attr->variability = variability;
          attr->facevarying = facevarying;
          success = true;
        } else if (fv.second.GetTypeName() == "IntArray") {
          attr->buffer.Set(BufferData::BUFFER_DATA_TYPE_INT, 1,
                           /* stride */ sizeof(int32_t), fv.second.GetData());
          attr->variability = variability;
          attr->facevarying = facevarying;
          success = true;
#ifdef TINYUSDZ_LOCAL_DEBUG_PRINT
          std::cout << "IntArray"
                    << "\n";

          const int32_t *ptr =
              reinterpret_cast<const int32_t *>(attr->buffer.data.data());
          for (size_t i = 0; i < attr->buffer.GetNumElements(); i++) {
            std::cout << "[" << i << "] = " << ptr[i] << "\n";
          }
#endif
        } else if (fv.second.GetTypeName() == "Token") {
#ifdef TINYUSDZ_LOCAL_DEBUG_PRINT
          std::cout << "bbb: token: " << fv.second.GetToken() << "\n";
#endif
          attr->stringVal = fv.second.GetToken();
          attr->basic_type = "string";
          // attr->variability = variability;
          // attr->facevarying = facevarying;
          success = true;
        }
      }
    }

    return success;
  };
#endif

  //
  // NOTE: Currently we assume one deeper node has Material's attribute
  //
  for (size_t i = 0; i < node.GetChildren().size(); i++) {
    int child_index = int(node.GetChildren()[i]);
    if ((child_index < 0) || (child_index >= int(_nodes.size()))) {
      _err += "Invalid child node id: " + std::to_string(child_index) +
              ". Must be in range [0, " + std::to_string(_nodes.size()) + ")\n";
      return false;
    }

    // const Node &child_node = _nodes[size_t(child_index)];

    if (!path_index_to_spec_index_map.count(uint32_t(child_index))) {
      // No specifier assigned to this child node.
      _err += "No specifier found for node id: " + std::to_string(child_index) +
              "\n";
      return false;
    }

    uint32_t spec_index =
        path_index_to_spec_index_map.at(uint32_t(child_index));
    if (spec_index >= _specs.size()) {
      _err += "Invalid specifier id: " + std::to_string(spec_index) +
              ". Must be in range [0, " + std::to_string(_specs.size()) + ")\n";
      return false;
    }

    const Spec &spec = _specs[spec_index];

    Path path = GetPath(spec.path_index);
#ifdef TINYUSDZ_LOCAL_DEBUG_PRINT
    std::cout << "Path prim part: " << path.GetPrimPart()
              << ", prop part: " << path.GetPropPart()
              << ", spec_index = " << spec_index << "\n";
#endif

    if (!_live_fieldsets.count(spec.fieldset_index)) {
      _err += "FieldSet id: " + std::to_string(spec.fieldset_index.value) +
              " must exist in live fieldsets.\n";
      return false;
    }

    const FieldValuePairVector &child_fields =
        _live_fieldsets.at(spec.fieldset_index);

    {
      std::string prop_name = path.GetPropPart();

      PrimAttrib attr;

      bool ret = _ParseAttribute(child_fields, &attr, prop_name);
#ifdef TINYUSDZ_LOCAL_DEBUG_PRINT
      std::cout << "prop: " << prop_name << ", ret = " << ret << "\n";
#endif

      if (ret) {
        // Currently we only support predefined PBR attributes.

        if (prop_name.compare("outputs:surface") == 0) {
          // Surface shader output available
        } else if (prop_name.compare("outputs:displacement") == 0) {
          // Displacement shader output available
        } else if (prop_name.compare("inputs:metallic") == 0) {
          // type: float
          if ((attr.buffer.GetDataType() ==
               BufferData::BUFFER_DATA_TYPE_FLOAT) &&
              (attr.buffer.GetNumElements() == 1) &&
              (attr.buffer.GetNumCoords() == 1)) {
            shader->metallic.value = attr.buffer.GetAsFloat();
          }
        } else if (prop_name.compare("inputs:metallic.connect") == 0) {
          // Currently we assume texture is assigned to this attribute.
          shader->metallic.path = attr.stringVal;
        } else if (prop_name.compare("inputs:diffuseColor") == 0) {
          if ((attr.buffer.GetDataType() ==
               BufferData::BUFFER_DATA_TYPE_FLOAT) &&
              (attr.buffer.GetNumElements() == 1) &&
              (attr.buffer.GetNumCoords() == 3)) {
            shader->diffuseColor.color = attr.buffer.GetAsColor3f();

#ifdef TINYUSDZ_LOCAL_DEBUG_PRINT
            std::cout << "diffuseColor: " << shader->diffuseColor.color[0]
                      << ", " << shader->diffuseColor.color[1] << ", "
                      << shader->diffuseColor.color[2] << "\n";
#endif
          }
        } else if (prop_name.compare("inputs:diffuseColor.connect") == 0) {
          // Currently we assume texture is assigned to this attribute.
          shader->diffuseColor.path = attr.stringVal;
        } else if (prop_name.compare("inputs:emissiveColor") == 0) {
          if ((attr.buffer.GetDataType() ==
               BufferData::BUFFER_DATA_TYPE_FLOAT) &&
              (attr.buffer.GetNumElements() == 1) &&
              (attr.buffer.GetNumCoords() == 3)) {
            shader->emissiveColor.color = attr.buffer.GetAsColor3f();

#ifdef TINYUSDZ_LOCAL_DEBUG_PRINT
            std::cout << "emissiveColor: " << shader->emissiveColor.color[0]
                      << ", " << shader->emissiveColor.color[1] << ", "
                      << shader->emissiveColor.color[2] << "\n";
#endif
          }
        } else if (prop_name.compare("inputs:emissiveColor.connect") == 0) {
          // Currently we assume texture is assigned to this attribute.
          shader->emissiveColor.path = attr.stringVal;
        }
      }
    }
  }

  return true;
}

bool Parser::_ReconstructSceneRecursively(
    int parent, int level,
    const std::unordered_map<uint32_t, uint32_t> &path_index_to_spec_index_map,
    Scene *scene) {
  if ((parent < 0) || (parent >= int(_nodes.size()))) {
    _err += "Invalid parent node id: " + std::to_string(parent) +
            ". Must be in range [0, " + std::to_string(_nodes.size()) + ")\n";
    return false;
  }

  const Node &node = _nodes[size_t(parent)];

#ifdef TINYUSDZ_LOCAL_DEBUG_PRINT
  auto IndentStr = [](int l) -> std::string {
    std::string indent;
    for (size_t i = 0; i < size_t(l); i++) {
      indent += "  ";
    }

    return indent;
  };
  std::cout << IndentStr(level) << "lv[" << level << "] node_index[" << parent
            << "] " << node.GetLocalPath() << " ==\n";
  std::cout << IndentStr(level) << " childs = [";
  for (size_t i = 0; i < node.GetChildren().size(); i++) {
    std::cout << node.GetChildren()[i];
    if (i != (node.GetChildren().size() - 1)) {
      std::cout << ", ";
    }
  }
  std::cout << "]\n";
#endif

  if (!path_index_to_spec_index_map.count(uint32_t(parent))) {
    // No specifier assigned to this node.
#if 0
    _err += "Scene: No specifier found for node id: " + std::to_string(parent) + "\n";
    return false;
#else
    return true; // would be OK.
#endif
  }

  uint32_t spec_index = path_index_to_spec_index_map.at(uint32_t(parent));
  if (spec_index >= _specs.size()) {
    _err += "Invalid specifier id: " + std::to_string(spec_index) +
            ". Must be in range [0, " + std::to_string(_specs.size()) + ")\n";
    return false;
  }

  const Spec &spec = _specs[spec_index];
#ifdef TINYUSDZ_LOCAL_DEBUG_PRINT
  std::cout << IndentStr(level)
            << "  specTy = " << GetSpecTypeString(spec.spec_type) << "\n";
  std::cout << IndentStr(level)
            << "  fieldSetIndex = " << spec.fieldset_index.value << "\n";
#endif

  if (!_live_fieldsets.count(spec.fieldset_index)) {
    _err += "FieldSet id: " + std::to_string(spec.fieldset_index.value) +
            " must exist in live fieldsets.\n";
    return false;
  }

  const FieldValuePairVector &fields = _live_fieldsets.at(spec.fieldset_index);

  // root only attributes.
  if (parent == 0) {
    for (const auto &fv : fields) {
      if ((fv.first == "upAxis") &&
          (fv.second.GetTypeId() == VALUE_TYPE_TOKEN)) {
        std::string v = fv.second.GetToken();
        if ((v != "Y") && (v != "Z") && (v != "X")) {
          _err += "Currently `upAxis` must be 'X', 'Y' or 'Z' but got '" + v +
                  "'\n";
          return false;
        }
        scene->upAxis = v;
      } else if (fv.first == "metersPerUnit") {
        if ((fv.second.GetTypeId() == VALUE_TYPE_DOUBLE) ||
            (fv.second.GetTypeId() == VALUE_TYPE_FLOAT)) {
          scene->metersPerUnit = fv.second.GetDouble();
        } else {
          _err +=
              "Currently `metersPerUnit` value must be double or float type, "
              "but got '" +
              fv.second.GetTypeName() + "'\n";
          return false;
        }
      } else if (fv.first == "timeCodesPerSecond") {
        if ((fv.second.GetTypeId() == VALUE_TYPE_DOUBLE) ||
            (fv.second.GetTypeId() == VALUE_TYPE_FLOAT)) {
          scene->timeCodesPerSecond = fv.second.GetDouble();
        } else {
          _err +=
              "Currently `timeCodesPerSecond` value must be double or float "
              "type, but got '" +
              fv.second.GetTypeName() + "'\n";
          return false;
        }
      } else if ((fv.first == "defaultPrim") &&
                 (fv.second.GetTypeId() == VALUE_TYPE_TOKEN)) {
        scene->defaultPrim = fv.second.GetToken();
      } else {
        // TODO(syoyo): `customLayerData`
      }
    }
  }

  std::string node_type;

  for (const auto &fv : fields) {
#ifdef TINYUSDZ_LOCAL_DEBUG_PRINT
    std::cout << IndentStr(level) << "  \"" << fv.first
              << "\" : ty = " << fv.second.GetTypeName() << "\n";
#endif
    if (fv.second.GetTypeId() == VALUE_TYPE_SPECIFIER) {
#ifdef TINYUSDZ_LOCAL_DEBUG_PRINT
      std::cout << IndentStr(level) << "    specifier = "
                << GetSpecifierString(fv.second.GetSpecifier()) << "\n";
#endif
    } else if (fv.second.GetTypeId() == VALUE_TYPE_TOKEN) {
      if (fv.first == "typeName") {
        node_type = fv.second.GetToken();
      }
      // std::cout << IndentStr(level) << "    token = " << fv.second.GetToken()
      // << "\n";
    } else if (fv.second.GetTypeId() == VALUE_TYPE_STRING) {
      // std::cout << IndentStr(level) << "    string = " <<
      // fv.second.GetString() << "\n";
    } else if (fv.second.GetTypeId() == VALUE_TYPE_DOUBLE) {
      // std::cout << IndentStr(level) << "    double = " <<
      // fv.second.GetDouble() << "\n";
    } else if (fv.second.GetTypeId() == VALUE_TYPE_FLOAT) {
      // std::cout << IndentStr(level) << "    float  = " <<
      // fv.second.GetDouble() << "\n";
    } else if (fv.second.GetTypeId() == VALUE_TYPE_VARIABILITY) {
      // std::cout << IndentStr(level) << "    variability  = " <<
      // GetVariabilityString(fv.second.GetVariability()) << "\n";
    } else if ((fv.first == "primChildren") &&
               (fv.second.GetTypeName() == "TokenArray")) {
      // Check if TokenArray contains known child nodes
      const auto &tokens = fv.second.GetStringArray();

      bool valid = true;
      for (const auto &token : tokens) {
        if (!node.GetPrimChildren().count(token)) {
          _err += "primChild '" + token + "' not found in node '" +
                  node.GetPath().full_path_name() + "'\n";
          valid = false;
          break;
        }
      }
    } else if (fv.second.GetTypeName() == "TokenArray") {
      assert(fv.second.IsArray());
#if 0
      const auto &strs = fv.second.GetStringArray();
      for (const auto &str : strs) {
        std::cout << IndentStr(level + 2) << str << "\n";
      }
#endif
    }
  }

  if (node_type == "Xform") {
    Xform xform;
    if (!_ReconstructXform(node, fields, path_index_to_spec_index_map,
                           &xform)) {
      _err += "Failed to reconstruct Xform.\n";
      return false;
    }
    scene->xforms.push_back(xform);
  } else if (node_type == "BasisCurves") {
    GeomBasisCurves curves;
    if (!_ReconstructGeomBasisCurves(node, fields, path_index_to_spec_index_map,
                              &curves)) {
      _err += "Failed to reconstruct GeomBasisCurves.\n";
      return false;
    }
    curves.name = node.GetLocalPath(); // FIXME
    scene->geom_basis_curves.push_back(curves);
  } else if (node_type == "Mesh") {
    GeomMesh mesh;
    if (!_ReconstructGeomMesh(node, fields, path_index_to_spec_index_map,
                              &mesh)) {
      _err += "Failed to reconstruct GeomMesh.\n";
      return false;
    }
    mesh.name = node.GetLocalPath(); // FIXME
    scene->geom_meshes.push_back(mesh);
  } else if (node_type == "Material") {
    Material material;
    if (!_ReconstructMaterial(node, fields, path_index_to_spec_index_map,
                              &material)) {
      _err += "Failed to reconstruct Material.\n";
      return false;
    }
    scene->materials.push_back(material);
  } else if (node_type == "Shader") {
    PreviewSurface shader;
    if (!_ReconstructShader(node, fields, path_index_to_spec_index_map,
                            &shader)) {
      _err += "Failed to reconstruct PreviewSurface(Shader).\n";
      return false;
    }
    scene->shaders.push_back(shader);
  } else {
#ifdef TINYUSDZ_LOCAL_DEBUG_PRINT
    std::cout << "TODO or we can ignore this node: node_type: " << node_type
              << "\n";
#endif
  }

  for (size_t i = 0; i < node.GetChildren().size(); i++) {
    if (!_ReconstructSceneRecursively(int(node.GetChildren()[i]), level + 1,
                                      path_index_to_spec_index_map, scene)) {
      return false;
    }
  }

  return true;
}

bool Parser::ReconstructScene(Scene *scene) {
  if (_nodes.empty()) {
    _warn += "Empty scene.\n";
    return true;
  }

  std::unordered_map<uint32_t, uint32_t>
      path_index_to_spec_index_map;  // path_index -> spec_index

  {
    for (size_t i = 0; i < _specs.size(); i++) {
      if (_specs[i].path_index.value == ~0u) {
        continue;
      }

      // path_index should be unique.
      assert(path_index_to_spec_index_map.count(_specs[i].path_index.value) ==
             0);
      path_index_to_spec_index_map[_specs[i].path_index.value] = uint32_t(i);
    }
  }

  int root_node_id = 0;

  return _ReconstructSceneRecursively(root_node_id, /* level */ 0,
                                      path_index_to_spec_index_map, scene);
}

bool Parser::ReadSpecs() {
  if ((_specs_index < 0) || (_specs_index >= int64_t(_toc.sections.size()))) {
    _err += "Invalid index for `SPECS` section.\n";
    return false;
  }

  if ((_version[0] == 0) && (_version[1] < 4)) {
    _err += "Version must be 0.4.0 or later, but got " +
            std::to_string(_version[0]) + "." + std::to_string(_version[1]) +
            "." + std::to_string(_version[2]) + "\n";
    return false;
  }

  const Section &s = _toc.sections[size_t(_specs_index)];

  if (!_sr->seek_set(uint64_t(s.start))) {
    _err += "Failed to move to `SPECS` section.\n";
    return false;
  }

  uint64_t num_specs;
  if (!_sr->read8(&num_specs)) {
    _err += "Failed to read # of specs size at `SPECS` section.\n";
    return false;
  }

#ifdef TINYUSDZ_LOCAL_DEBUG_PRINT
  std::cout << "num_specs " << num_specs << "\n";
#endif

  _specs.resize(static_cast<size_t>(num_specs));

  // Create temporary space for decompressing.
  std::vector<char> comp_buffer(Usd_IntegerCompression::GetCompressedBufferSize(
      static_cast<size_t>(num_specs)));

  std::vector<uint32_t> tmp(static_cast<size_t>(num_specs));
  std::vector<char> working_space(
      Usd_IntegerCompression::GetDecompressionWorkingSpaceSize(
          static_cast<size_t>(num_specs)));

  // path indices
  {
    uint64_t path_indexes_size;
    if (!_sr->read8(&path_indexes_size)) {
      _err += "Failed to read path indexes size at `SPECS` section.\n";
      return false;
    }

    assert(path_indexes_size < comp_buffer.size());

    if (path_indexes_size !=
        _sr->read(size_t(path_indexes_size), size_t(path_indexes_size),
                  reinterpret_cast<uint8_t *>(comp_buffer.data()))) {
      _err += "Failed to read path indexes data at `SPECS` section.\n";
      return false;
    }

    std::string err;
    if (!Usd_IntegerCompression::DecompressFromBuffer(
            comp_buffer.data(), size_t(path_indexes_size), tmp.data(),
            size_t(num_specs), &err, working_space.data())) {
      _err += "Failed to decode pathIndexes at `SPECS` section.\n";
      _err += err;
      return false;
    }

    for (size_t i = 0; i < num_specs; ++i) {
#ifdef TINYUSDZ_LOCAL_DEBUG_PRINT
      std::cout << "spec[" << i << "].path_index = " << tmp[i] << "\n";
#endif
      _specs[i].path_index.value = tmp[i];
    }
  }

  // fieldset indices
  {
    uint64_t fset_indexes_size;
    if (!_sr->read8(&fset_indexes_size)) {
      _err += "Failed to read fieldset indexes size at `SPECS` section.\n";
      return false;
    }

    assert(fset_indexes_size < comp_buffer.size());

    if (fset_indexes_size !=
        _sr->read(size_t(fset_indexes_size), size_t(fset_indexes_size),
                  reinterpret_cast<uint8_t *>(comp_buffer.data()))) {
      _err += "Failed to read fieldset indexes data at `SPECS` section.\n";
      return false;
    }

    std::string err;
    if (!Usd_IntegerCompression::DecompressFromBuffer(
            comp_buffer.data(), size_t(fset_indexes_size), tmp.data(),
            size_t(num_specs), &err, working_space.data())) {
      _err += "Failed to decode fieldset indices at `SPECS` section.\n";
      _err += err;
      return false;
    }

    for (size_t i = 0; i != num_specs; ++i) {
#ifdef TINYUSDZ_LOCAL_DEBUG_PRINT
      std::cout << "specs[" << i << "].fieldset_index = " << tmp[i] << "\n";
#endif
      _specs[i].fieldset_index.value = tmp[i];
    }
  }

  // spec types
  {
    uint64_t spectype_size;
    if (!_sr->read8(&spectype_size)) {
      _err += "Failed to read spectype size at `SPECS` section.\n";
      return false;
    }

    assert(spectype_size < comp_buffer.size());

    if (spectype_size !=
        _sr->read(size_t(spectype_size), size_t(spectype_size),
                  reinterpret_cast<uint8_t *>(comp_buffer.data()))) {
      _err += "Failed to read spectype data at `SPECS` section.\n";
      return false;
    }

    std::string err;
    if (!Usd_IntegerCompression::DecompressFromBuffer(
            comp_buffer.data(), size_t(spectype_size), tmp.data(),
            size_t(num_specs), &err, working_space.data())) {
      _err += "Failed to decode fieldset indices at `SPECS` section.\n";
      _err += err;
      return false;
    }

    for (size_t i = 0; i != num_specs; ++i) {
      // std::cout << "spectype = " << tmp[i] << "\n";
      _specs[i].spec_type = static_cast<SpecType>(tmp[i]);
    }
  }

#ifdef TINYUSDZ_LOCAL_DEBUG_PRINT
  for (size_t i = 0; i != num_specs; ++i) {
    std::cout << "spec[" << i << "].pathIndex  = " << _specs[i].path_index.value
              << ", fieldset_index = " << _specs[i].fieldset_index.value
              << ", spec_type = " << _specs[i].spec_type << "\n";
    std::cout << "spec[" << i
              << "] string_repr = " << GetSpecString(Index(uint32_t(i)))
              << "\n";
  }
#endif

  return true;
}

bool Parser::ReadPaths() {
  if ((_paths_index < 0) || (_paths_index >= int64_t(_toc.sections.size()))) {
    _err += "Invalid index for `PATHS` section.\n";
    return false;
  }

  if ((_version[0] == 0) && (_version[1] < 4)) {
    _err += "Version must be 0.4.0 or later, but got " +
            std::to_string(_version[0]) + "." + std::to_string(_version[1]) +
            "." + std::to_string(_version[2]) + "\n";
    return false;
  }

  const Section &s = _toc.sections[size_t(_paths_index)];

  if (!_sr->seek_set(uint64_t(s.start))) {
    _err += "Failed to move to `PATHS` section.\n";
    return false;
  }

  uint64_t num_paths;
  if (!_sr->read8(&num_paths)) {
    _err += "Failed to read # of paths at `PATHS` section.\n";
    return false;
  }

  if (!ReadCompressedPaths(num_paths)) {
    _err += "Failed to read compressed paths.\n";
    return false;
  }

#ifdef TINYUSDZ_LOCAL_DEBUG_PRINT
  std::cout << "# of paths " << _paths.size() << "\n";

  for (size_t i = 0; i < _paths.size(); i++) {
    std::cout << "path[" << i << "] = " << _paths[i].full_path_name() << "\n";
  }
#endif

  return true;
}

bool Parser::ReadBootStrap() {
  // parse header.
  uint8_t magic[8];
  if (8 != _sr->read(/* req */ 8, /* dst len */ 8, magic)) {
    _err += "Failed to read magic number.\n";
    return false;
  }

  // std::cout << int(magic[0]) << "\n";
  // std::cout << int(magic[1]) << "\n";
  // std::cout << int(magic[2]) << "\n";
  // std::cout << int(magic[3]) << "\n";
  // std::cout << int(magic[4]) << "\n";
  // std::cout << int(magic[5]) << "\n";
  // std::cout << int(magic[6]) << "\n";
  // std::cout << int(magic[7]) << "\n";

  if (memcmp(magic, "PXR-USDC", 8)) {
    _err += "Invalid magic number. Expected 'PXR-USDC' but got '" +
            std::string(magic, magic + 8) + "'\n";
    return false;
  }

  // parse version(first 3 bytes from 8 bytes)
  uint8_t version[8];
  if (8 != _sr->read(8, 8, version)) {
    _err += "Failed to read magic number.\n";
    return false;
  }

#ifdef TINYUSDZ_LOCAL_DEBUG_PRINT
  std::cout << "version = " << int(version[0]) << "." << int(version[1]) << "."
            << int(version[2]) << "\n";
#endif

  _version[0] = version[0];
  _version[1] = version[1];
  _version[2] = version[2];

  // We only support version 0.4.0 or later.
  if ((version[0] == 0) && (version[1] < 4)) {
    _err += "Version must be 0.4.0 or later, but got " +
            std::to_string(version[0]) + "." + std::to_string(version[1]) +
            "." + std::to_string(version[2]) + "\n";
    return false;
  }

  _toc_offset = 0;
  if (!_sr->read8(&_toc_offset)) {
    _err += "Failed to read TOC offset.\n";
    return false;
  }

  if ((_toc_offset <= 88) || (_toc_offset >= int64_t(_sr->size()))) {
    _err += "Invalid TOC offset value: " + std::to_string(_toc_offset) +
            ", filesize = " + std::to_string(_sr->size()) + ".\n";
    return false;
  }

#ifdef TINYUSDZ_LOCAL_DEBUG_PRINT
  std::cout << "toc offset = " << _toc_offset << "\n";
#endif

  return true;
}

bool Parser::ReadTOC() {
  if ((_toc_offset <= 88) || (_toc_offset >= int64_t(_sr->size()))) {
    _err += "Invalid toc offset\n";
    return false;
  }

  if (!_sr->seek_set(uint64_t(_toc_offset))) {
    _err += "Failed to move to TOC offset\n";
    return false;
  }

  // read # of sections.
  uint64_t num_sections{0};
  if (!_sr->read8(&num_sections)) {
    _err += "Failed to read TOC(# of sections)\n";
    return false;
  }

#ifdef TINYUSDZ_LOCAL_DEBUG_PRINT
  std::cout << "toc sections = " << num_sections << "\n";
#endif

  _toc.sections.resize(static_cast<size_t>(num_sections));

  for (size_t i = 0; i < num_sections; i++) {
    if (!ReadSection(&_toc.sections[i])) {
      _err += "Failed to read TOC section at " + std::to_string(i) + "\n";
      return false;
    }
#ifdef TINYUSDZ_LOCAL_DEBUG_PRINT
    std::cout << "section[" << i << "] name = " << _toc.sections[i].name
              << ", start = " << _toc.sections[i].start
              << ", size = " << _toc.sections[i].size << "\n";
#endif

    // find index
    if (0 == strncmp(_toc.sections[i].name, "TOKENS", kSectionNameMaxLength)) {
      _tokens_index = int64_t(i);
    } else if (0 == strncmp(_toc.sections[i].name, "STRINGS",
                            kSectionNameMaxLength)) {
      _strings_index = int64_t(i);
    } else if (0 == strncmp(_toc.sections[i].name, "FIELDS",
                            kSectionNameMaxLength)) {
      _fields_index = int64_t(i);
    } else if (0 == strncmp(_toc.sections[i].name, "FIELDSETS",
                            kSectionNameMaxLength)) {
      _fieldsets_index = int64_t(i);
    } else if (0 ==
               strncmp(_toc.sections[i].name, "SPECS", kSectionNameMaxLength)) {
      _specs_index = int64_t(i);
    } else if (0 ==
               strncmp(_toc.sections[i].name, "PATHS", kSectionNameMaxLength)) {
      _paths_index = int64_t(i);
    }
  }

  return true;
}

}  // namespace

bool LoadUSDCFromMemory(const uint8_t *addr, const size_t length, Scene *scene,
                        std::string *warn, std::string *err,
                        const USDLoadOptions &options) {
  if (scene == nullptr) {
    if (err) {
      (*err) = "null pointer for `scene` argument.\n";
    }
    return false;
  }

  bool swap_endian = false;  // @FIXME

  if (length > size_t(1024 * 1024 * options.max_memory_limit_in_mb)) {
    if (err) {
      (*err) += "USDZ data is too large(size = " + std::to_string(length) +
                ", which exceeds memory limit " +
                std::to_string(options.max_memory_limit_in_mb) + " [mb]).\n";
    }

    return false;
  }

  StreamReader sr(addr, length, swap_endian);

  Parser parser(&sr, options.num_threads);

  if (!parser.ReadBootStrap()) {
    if (warn) {
      (*warn) = parser.GetWarning();
    }

    if (err) {
      (*err) = parser.GetError();
    }
    return false;
  }

  if (!parser.ReadTOC()) {
    if (warn) {
      (*warn) = parser.GetWarning();
    }

    if (err) {
      (*err) = parser.GetError();
    }
    return false;
  }

  // Read known sections

  if (!parser.ReadTokens()) {
    if (warn) {
      (*warn) = parser.GetWarning();
    }

    if (err) {
      (*err) = parser.GetError();
    }
    return false;
  }

  if (!parser.ReadStrings()) {
    if (warn) {
      (*warn) = parser.GetWarning();
    }

    if (err) {
      (*err) = parser.GetError();
    }
    return false;
  }

  if (!parser.ReadFields()) {
    if (warn) {
      (*warn) = parser.GetWarning();
    }

    if (err) {
      (*err) = parser.GetError();
    }
    return false;
  }

  if (!parser.ReadFieldSets()) {
    if (warn) {
      (*warn) = parser.GetWarning();
    }

    if (err) {
      (*err) = parser.GetError();
    }
    return false;
  }

  if (!parser.ReadPaths()) {
    if (warn) {
      (*warn) = parser.GetWarning();
    }

    if (err) {
      (*err) = parser.GetError();
    }
    return false;
  }

  if (!parser.ReadSpecs()) {
    if (warn) {
      (*warn) = parser.GetWarning();
    }

    if (err) {
      (*err) = parser.GetError();
    }
    return false;
  }

  // TODO(syoyo): Read unknown sections

  ///
  /// Reconstruct C++ representation of USD scene graph.
  ///
  if (!parser._BuildLiveFieldSets()) {
    if (warn) {
      (*warn) = parser.GetWarning();
    }

    if (err) {
      (*err) = parser.GetError();
    }
  }

#ifdef TINYUSDZ_LOCAL_DEBUG_PRINT
  std::cout << "num_paths: " << parser.NumPaths() << "\n";
#endif

  for (size_t i = 0; i < parser.NumPaths(); i++) {
    Path path = parser.GetPath(Index(uint32_t(i)));
#ifdef TINYUSDZ_LOCAL_DEBUG_PRINT
    std::cout << "path[" << i << "].name = " << path.full_path_name() << "\n";
#endif
  }

  // Create `Scene` object
  // std::cout << "reconstruct scene:\n";
  {
    if (!parser.ReconstructScene(scene)) {
      if (warn) {
        (*warn) = parser.GetWarning();
      }

      if (err) {
        (*err) = parser.GetError();
      }
      return false;
    }
  }

  if (warn) {
    (*warn) = parser.GetWarning();
  }

  return true;
}

bool LoadUSDCFromFile(const std::string &filename, Scene *scene,
                      std::string *warn, std::string *err,
                      const USDLoadOptions &options) {
  std::vector<uint8_t> data;
  {
    std::ifstream ifs(filename.c_str(), std::ifstream::binary);
    if (!ifs) {
      if (err) {
        (*err) = "File not found or cannot open file : " + filename;
      }
      return false;
    }

    // TODO(syoyo): Use mmap
    ifs.seekg(0, ifs.end);
    size_t sz = static_cast<size_t>(ifs.tellg());
    if (int64_t(sz) < 0) {
      // Looks reading directory, not a file.
      if (err) {
        (*err) += "Looks like filename is a directory : \"" + filename + "\"\n";
      }
      return false;
    }

    if (sz < (11 * 8)) {
      // ???
      if (err) {
        (*err) +=
            "File size too short. Looks like this file is not a USDC : \"" +
            filename + "\"\n";
      }
      return false;
    }

    if (sz > size_t(1024 * 1024 * options.max_memory_limit_in_mb)) {
      if (err) {
        (*err) += "USDZ file is too large(size = " + std::to_string(sz) +
                  ", which exceeds memory limit " +
                  std::to_string(options.max_memory_limit_in_mb) + " [mb]).\n";
      }

      return false;
    }

    data.resize(sz);

    ifs.seekg(0, ifs.beg);
    ifs.read(reinterpret_cast<char *>(&data.at(0)),
             static_cast<std::streamsize>(sz));
  }

  return LoadUSDCFromMemory(data.data(), data.size(), scene, warn, err,
                            options);
}

namespace {

static std::string GetFileExtension(const std::string &filename) {
  if (filename.find_last_of(".") != std::string::npos)
    return filename.substr(filename.find_last_of(".") + 1);
  return "";
}

static std::string str_tolower(std::string s) {
  std::transform(s.begin(), s.end(), s.begin(),
                 // static_cast<int(*)(int)>(std::tolower)         // wrong
                 // [](int c){ return std::tolower(c); }           // wrong
                 // [](char c){ return std::tolower(c); }          // wrong
                 [](unsigned char c) { return std::tolower(c); }  // correct
  );
  return s;
}

}  // namespace

bool LoadUSDZFromFile(const std::string &filename, Scene *scene,
                      std::string *warn, std::string *err,
                      const USDLoadOptions &options) {
  // <filename, byte_begin, byte_end>
  std::vector<std::tuple<std::string, size_t, size_t>> assets;

  std::vector<uint8_t> data;
  {
    std::ifstream ifs(filename.c_str(), std::ifstream::binary);
    if (!ifs) {
      if (err) {
        (*err) = "File not found or cannot open file : " + filename;
      }
      return false;
    }

    // TODO(syoyo): Use mmap
    ifs.seekg(0, ifs.end);
    size_t sz = static_cast<size_t>(ifs.tellg());
    if (int64_t(sz) < 0) {
      // Looks reading directory, not a file.
      if (err) {
        (*err) += "Looks like filename is a directory : \"" + filename + "\"\n";
      }
      return false;
    }

    if (sz < (11 * 8) + 30) {  // 88 for USDC header, 30 for ZIP header
      // ???
      if (err) {
        (*err) +=
            "File size too short. Looks like this file is not a USDZ : \"" +
            filename + "\"\n";
      }
      return false;
    }

    data.resize(sz);

    ifs.seekg(0, ifs.beg);
    ifs.read(reinterpret_cast<char *>(&data.at(0)),
             static_cast<std::streamsize>(sz));
  }

  size_t offset = 0;
  while ((offset + 30) < data.size()) {
    //
    // PK zip format:
    // https://users.cs.jmu.edu/buchhofp/forensics/formats/pkzip.html
    //
    std::vector<char> local_header(30);
    memcpy(local_header.data(), data.data() + offset, 30);

    // if we've reached the global header, stop reading
    if (local_header[2] != 0x03 || local_header[3] != 0x04) break;

    offset += 30;

    // read in the variable name
    uint16_t name_len;
    memcpy(&name_len, &local_header[26], sizeof(uint16_t));
    if ((offset + name_len) > data.size()) {
      if (err) {
        (*err) += "Invalid ZIP data\n";
      }
      return false;
    }

    std::string varname(name_len, ' ');
    memcpy(&varname[0], data.data() + offset, name_len);

    offset += name_len;

    // std::cout << "varname = " << varname << "\n";

    // read in the extra field
    uint16_t extra_field_len;
    memcpy(&extra_field_len, &local_header[28], sizeof(uint16_t));
    if (extra_field_len > 0) {
      if (offset + extra_field_len > data.size()) {
        if (err) {
          (*err) += "Invalid extra field length in ZIP data\n";
        }
        return false;
      }
    }

    offset += extra_field_len;

    // In usdz, data must be aligned at 64bytes boundary.
    if ((offset % 64) != 0) {
      if (err) {
        (*err) += "Data offset must be mulitple of 64bytes for USDZ, but got " +
                  std::to_string(offset) + ".\n";
      }
      return false;
    }

    uint16_t compr_method = *reinterpret_cast<uint16_t *>(&local_header[0] + 8);
    // uint32_t compr_bytes = *reinterpret_cast<uint32_t*>(&local_header[0]+18);
    uint32_t uncompr_bytes =
        *reinterpret_cast<uint32_t *>(&local_header[0] + 22);

    // USDZ only supports uncompressed ZIP
    if (compr_method != 0) {
      if (err) {
        (*err) += "Compressed ZIP is not supported for USDZ\n";
      }
      return false;
    }

    // std::cout << "offset = " << offset << "\n";

    // [offset, uncompr_bytes]
    assets.push_back(std::make_tuple(varname, offset, offset + uncompr_bytes));

    offset += uncompr_bytes;
  }

#ifdef TINYUSDZ_LOCAL_DEBUG_PRINT
  for (size_t i = 0; i < assets.size(); i++) {
    std::cout << "[" << i << "] " << std::get<0>(assets[i]) << " : byte range ("
              << std::get<1>(assets[i]) << ", " << std::get<2>(assets[i])
              << ")\n";
  }
#endif

  int32_t usdc_index = -1;
  {
    bool warned = false;  // to report single warning message.
    for (size_t i = 0; i < assets.size(); i++) {
      std::string ext = str_tolower(GetFileExtension(std::get<0>(assets[i])));
      if (ext.compare("usdc") == 0) {
        if ((usdc_index > -1) && (!warned)) {
          if (warn) {
            (*warn) +=
                "Multiple USDC files were found in USDZ. Use the first found "
                "one: " +
                std::get<0>(assets[size_t(usdc_index)]) + "]\n";
          }
          warned = true;
        }

        if (usdc_index == -1) {
          usdc_index = int32_t(i);
        }
      }
    }
  }

  if (usdc_index == -1) {
    if (err) {
      (*err) += "USDC file not found in USDZ\n";
    }
    return false;
  }

  {
    const size_t start_addr = std::get<1>(assets[size_t(usdc_index)]);
    const size_t end_addr = std::get<2>(assets[size_t(usdc_index)]);
    const size_t usdc_size = end_addr - start_addr;
    const uint8_t *usdc_addr = &data[start_addr];
    bool ret =
        LoadUSDCFromMemory(usdc_addr, usdc_size, scene, warn, err, options);

    if (!ret) {
      if (err) {
        (*err) += "Failed to load USDC.\n";
      }

      return false;
    }
  }

  // Decode images
  for (size_t i = 0; i < assets.size(); i++) {
    const std::string &uri = std::get<0>(assets[i]);
    const std::string ext = GetFileExtension(uri);

    if ((ext.compare("png") == 0) || (ext.compare("jpg") == 0) ||
        (ext.compare("jpeg") == 0)) {
      const size_t start_addr = std::get<1>(assets[i]);
      const size_t end_addr = std::get<2>(assets[i]);
      const size_t usdc_size = end_addr - start_addr;
      const uint8_t *usdc_addr = &data[start_addr];

      Image image;
      std::string _warn, _err;
      bool ret = DecodeImage(usdc_addr, usdc_size, uri, &image, &_warn, &_err);

      if (!_warn.empty()) {
        if (warn) {
          (*warn) += _warn;
        }
      }

      if (!_err.empty()) {
        if (err) {
          (*err) += _err;
        }
      }

      if (!ret) {
      }
    }
  }

  return true;
}

size_t GeomMesh::GetNumPoints() const {
  size_t n = points.size() / 3;

  return n;
}

bool GeomMesh::GetFacevaryingNormals(std::vector<float> *v) const {
  if (normals.variability != VariabilityVarying) {
    return false;
  }

  // Currently we only support float3[]
  if (normals.buffer.GetDataType() != BufferData::BUFFER_DATA_TYPE_FLOAT) {
    return false;
  }

  if ((normals.buffer.GetNumCoords() < 0) ||
      (normals.buffer.GetNumCoords() != 3)) {
    return false;
  }

  if ((normals.buffer.GetStride() != (3 * sizeof(float)))) {
    return false;
  }

  size_t n = normals.buffer.GetNumElements();
  size_t c = size_t(normals.buffer.GetNumCoords());

  v->resize(n * c);

#ifdef TINYUSDZ_LOCAL_DEBUG_PRINT
  std::cout << "fvnormal numelements = " << n << ", numcoords = " << c << "\n";
#endif

  memcpy(v->data(), normals.buffer.data.data(), n * c * sizeof(float));

  return true;
}

bool GeomMesh::GetFacevaryingTexcoords(std::vector<float> *v) const {
  if (st.variability != VariabilityVarying) {
    return false;
  }

  // Currently we only support float3[]
  if (st.buffer.GetDataType() != BufferData::BUFFER_DATA_TYPE_FLOAT) {
    return false;
  }

  if ((st.buffer.GetNumCoords() < 0) || (st.buffer.GetNumCoords() != 2)) {
    return false;
  }

  if ((st.buffer.GetStride() != (2 * sizeof(float)))) {
    return false;
  }

  size_t n = st.buffer.GetNumElements();
  size_t c = size_t(st.buffer.GetNumCoords());

  v->resize(n * c);

#ifdef TINYUSDZ_LOCAL_DEBUG_PRINT
  std::cout << "fvtexcoords numelements = " << n << ", numcoords = " << c
            << "\n";
#endif

  memcpy(v->data(), st.buffer.data.data(), n * c * sizeof(float));

  return true;
}

Matrix4d GetTransform(XformOp xform)
{
  Matrix4d m;
  Identity(&m);

  if (xform.op == XformOp::OpType::TRANSFORM) {
    m = nonstd::get<Matrix4d>(xform.value);
  } else if (xform.op == XformOp::OpType::TRANSLATE) {
    if (xform.precision == XformOp::PRECISION_DOUBLE) {
      auto s = nonstd::get<Vec3f>(xform.value);
      m.m[0][0] = double(s[0]);
      m.m[1][1] = double(s[1]);
      m.m[2][2] = double(s[2]);
    } else {
      auto s = nonstd::get<Vec3d>(xform.value);
      m.m[0][0] = s[0];
      m.m[1][1] = s[1];
      m.m[2][2] = s[2];
    }
  } else if (xform.op == XformOp::OpType::SCALE) {
    if (xform.precision == XformOp::PRECISION_DOUBLE) {
      auto s = nonstd::get<Vec3f>(xform.value);
      m.m[0][0] = double(s[0]);
      m.m[1][1] = double(s[1]);
      m.m[2][2] = double(s[2]);
    } else {
      auto s = nonstd::get<Vec3d>(xform.value);
      m.m[0][0] = s[0];
      m.m[1][1] = s[1];
      m.m[2][2] = s[2];
    }
  }
  // TODO: rotation, orient

  return m;
}

bool Xform::EvaluateXformOps(Matrix4d *out_matrix) const {
  Identity(out_matrix);

  Matrix4d dst, src;
  Identity(&dst);
  Identity(&src);

  // M = op[N-1] x op[N-2] x ... x op[0]
  for (const auto &x : xformOps) {
    Matrix4d t = GetTransform(x);

    MatrixMult(dst.m, t.m, src.m);

    src = dst;
  }

  (*out_matrix) = dst;

  return true;
}

static_assert(sizeof(Field) == 16, "");
static_assert(sizeof(Spec) == 12, "");
static_assert(sizeof(Index) == 4, "");
static_assert(sizeof(Vec4h) == 8, "");
static_assert(sizeof(Vec4f) == 16, "");
static_assert(sizeof(Vec4d) == 32, "");
static_assert(sizeof(Matrix4d) == (8 * 16), "");

}  // namespace tinyusdz<|MERGE_RESOLUTION|>--- conflicted
+++ resolved
@@ -112,11 +112,7 @@
 }
 #endif
 
-<<<<<<< HEAD
 #if 0 // TODO
-=======
-#if 0
->>>>>>> 590651d3
 template<typename T>
 void MatrixInverse(T m[4][4]) {
   /*
@@ -217,12 +213,8 @@
 }
 #endif
 
-<<<<<<< HEAD
 
 #if 0 // UNUSED at the moment
-=======
-#if 0
->>>>>>> 590651d3
 float half_to_float(float16 h) {
   static const FP32 magic = {113 << 23};
   static const unsigned int shifted_exp = 0x7c00
