--- conflicted
+++ resolved
@@ -912,65 +912,16 @@
   nonstd::optional<Path> target;
 };
 
-<<<<<<< HEAD
-// Typed TimeSamples(including scalar) value
-=======
->>>>>>> c6ebdce6
+// Typed TimeSamples value
 //
 // double radius.timeSamples = { 0: 1.0, 1: None, 2: 3.0 }
 //
 // in .usd, are represented as
-<<<<<<< HEAD
 // 
-// time = [0, 1, 2]
-// sample = [1.0, undef, 3.0]
-// mask = [0, 1, 0]
-//
-// in TypedTimeSamples.
-
-template <typename T>
-class TypedTimeSamples {
-
-  struct Sample {
-    double time;
-    T value;
-    bool blocked;
-  };
-
-
- public:
-
-  void clear() {
-    _samples.clear();
-  }
-
-  bool empty() {
-    return _samples.empty();
-  }
-
-  bool add_sample(const double t, const T &v) {
-
-    _samples.push_back({t, v, false});
-
-    _dirty = true;
-
-    return true;
-  }
-
-  bool Commit();
-
-  bool Get(double t);
-
- private:
-  std::vector<Sample> _samples;
-  bool _dirty{true}; // true: need to sort by `times` before retrieving TimeSample data
-=======
-//
 // 0: (1.0, false)
 // 1: (2.0, true)
 // 2: (3.0, false)
 //
-// for TypedTimeSamples.
 
 template <typename T>
 struct TypedTimeSamples {
@@ -1026,29 +977,22 @@
  private:
   std::vector<Sample> _samples;
   bool _dirty{false};
->>>>>>> c6ebdce6
 
 };
 
 template <typename T>
 struct Animatable {
-<<<<<<< HEAD
-  T value; // scalar
-=======
   // scalar
   T value;  
   bool blocked{false};
 
   // timesamples
->>>>>>> c6ebdce6
   TypedTimeSamples<T> ts;
 
   bool IsTimeSampled() const {
     return !ts.empty();
   }
 
-<<<<<<< HEAD
-=======
   bool IsScalar() const {
     return ts.empty();
   }
@@ -1058,7 +1002,6 @@
     return blocked;
   }
 
->>>>>>> c6ebdce6
 #if 0  // TODO
   T Get() const { return value; }
 
@@ -1071,43 +1014,9 @@
   }
 #endif
 
-<<<<<<< HEAD
-  bool valid() {
-    // scalar?
-    if (ts.times.empty() && ts.values.size() == 1) {
-      return true;
-    }
-  }
-
-
   Animatable() {}
-
-  // Scalar
-  Animatable(const T &v) : value(v) {
-  }
-
-=======
-  Animatable() {}
-  Animatable(T v) : value(v) {}
->>>>>>> c6ebdce6
-};
-
-// template<typename T>
-// using Animatable = nonstd::variant<T, TimeSampled<T>>;
-
-// Frequently used types
-using AnimatableFloat = Animatable<float>;
-using AnimatableDouble = Animatable<double>;
-using AnimatableExtent = Animatable<Extent>;
-using AnimatableVisibility = Animatable<Visibility>;
-using AnimatableVec3f = Animatable<value::float3>;
-using AnimatableVec3fArray = Animatable<std::vector<value::float3>>;
-using AnimatableFloatArray = Animatable<std::vector<float>>;
-
-<<<<<<< HEAD
-
-=======
->>>>>>> c6ebdce6
+  Animatable(const T &v) : value(v) {}
+};
 
 // PrimAttrib is a struct to hold generic attribute of a property(e.g. primvar)
 struct PrimAttrib {
@@ -1147,22 +1056,6 @@
 
   static std::string type_name() { return value::TypeTrait<T>::type_name(); }
 
-<<<<<<< HEAD
-  // Empty(Define only), value or connection(`.connect`) target path
-  //using value_type = tinyusdz::variant<tinyusdz::monostate, T, Path>;
-
-  //nonstd::optional<value_type> value; 
-  Animatable<T> value; 
-  nonstd::optional<Path> target; // '.connect'
-
-  bool authored() const { 
-    if (define_only) return true;
-    if (target || value.valid()) {
-      return true;
-    }
-
-    return false;
-=======
   // TODO: Use variant?
   nonstd::optional<Animatable<T>> value; // T or TimeSamples<T>
   nonstd::optional<Path> target;
@@ -1173,7 +1066,6 @@
     }
 
     return (target || value);
->>>>>>> c6ebdce6
   }
 
   bool set_define_only(bool onoff = true) { define_only = onoff; return define_only; }
@@ -1420,10 +1312,7 @@
 };
 #endif
 
-<<<<<<< HEAD
-=======
-
->>>>>>> c6ebdce6
+
 // `def` with no type.
 struct Model {
   std::string name;
@@ -1591,7 +1480,7 @@
 
   PrimMeta meta;
 
-  AnimatableVisibility visibility{Visibility::Inherited};
+  Animatable<Visibility> visibility{Visibility::Inherited};
   Purpose purpose{Purpose::Default};
 
   std::map<std::string, Property> props;
