--- conflicted
+++ resolved
@@ -2473,11 +2473,6 @@
         if (v) {
           (*dst) = v.value();
           return true;
-<<<<<<< HEAD
-=======
-        } else {
-          return false;
->>>>>>> 238743b2
         }
       }
     }
@@ -2487,10 +2482,6 @@
     }
 
     return false;
-<<<<<<< HEAD
-=======
-    
->>>>>>> 238743b2
   }
 
   const AttrMeta &metas() const { return _metas; }
