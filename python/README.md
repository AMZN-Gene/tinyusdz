# Python binding of TinyUSDZ

Currently in testing stage. Does not work well.

Core part is deletegated to native module(ctinyusd.so)

W.I.P.

## Requirements

* Python 3.8 or later
  * tinyusdz python binding uses Python 3.8 features(e.g. Literal type)
  * Python 3.12+ recommended

### Recommended

<<<<<<< HEAD
* numpy to use `from_numpy` and `to_numpy` method.
=======
* numpy
  * For efficient Attribute data handling.
* pandas
  * To support TimeSamples data efficiently(e.g. read/write to CSV, Excel)
>>>>>>> f9cc8893

## Structure

* `ctinyusdz`: Native C++ module of tinyusdz
  * Python binding using pybind11. Binding source code is located at `<tinyusdz>/src/python-binding.cc`
* `tinyusdz`: Python module. Wraps some functions of `ctinyusdz`

TinyUSDZ's Python binding approach is like numpy: entry point is written in Python for better Python integration(type hints for lsp(Intellisense), debuggers, exceptions, ...), and calls native modules as necessary.

## Supported platform

* [ ] Linux
  * [x] x86-64
  * [ ] aarch64
* [ ] Windows
* [ ] macOS

## Features


### Optional

* [ ] pxrUSD compatible Python API?(`pxr_compat` folder)

## Install through PyPI

```
$ python -m pip install tinyusdz
```

## For developers. Build from source

Back to tinyusdz's root directory, then

```
# Use `build` module(install it with `python -m pip install build`) 
$ python -m build .
```

If you are working on TinyUSDZ Python module, Using `setup.py` recommended. 

```
$ python setup.py build
# Then copy `./_skbuild/<arch>-<version>/cmake-install/tinyusdz/ctinyusdz.*.so/dll to `<tinyusdz>/python` folder.
```

### Asan support

If you built ctinyusdz with ASAN enabled, use `LD_PRELOAD` to load asan modules.

```
LD_PRELOAD=/path/to/clang+llvm-14.0.0-x86_64-linux-gnu-ubuntu-18.04/lib/clang/14.0.0/lib/x86_64-unknown-linux-gnu/libclang_rt.asan.so  python tutorial.py
```

Please see https://tobywf.com/2021/02/python-ext-asan/ for more infos.

## License

Currently MIT license, but soon move to Apache 2.0 license.

EoL.<|MERGE_RESOLUTION|>--- conflicted
+++ resolved
@@ -14,14 +14,11 @@
 
 ### Recommended
 
-<<<<<<< HEAD
-* numpy to use `from_numpy` and `to_numpy` method.
-=======
 * numpy
   * For efficient Attribute data handling.
+  * `from_numpy` and `to_numpy` method available when `numpy` is installed..
 * pandas
   * To support TimeSamples data efficiently(e.g. read/write to CSV, Excel)
->>>>>>> f9cc8893
 
 ## Structure
 
