import os
import pathlib

# skbuild = python setuptools with Cmake support
from skbuild import setup

setup(
    name='tinyusdz',
<<<<<<< HEAD
    version='0.8.0rc6',
=======
    version='0.8.0rc5',
>>>>>>> 6698c502
    author='Light Transport Entertainment Inc.',
    author_email='syoyo@lighttransport.com',
    # `python/tinyusdz` as root for `tinyusdz` module
    packages=['tinyusdz'],
    package_dir={'': 'python'},
    cmake_args=['-DTINYUSDZ_WITH_PYTHON=1',
        '-DTINYUSDZ_BUILD_EXAMPLES=Off',
        '-DTINYUSDZ_BUILD_TESTS=Off',
        '-DTINYUSDZ_WITH_TOOL_USDA_PARSER=Off',
        '-DTINYUSDZ_WITH_TOOL_USDC_PARSER=Off'],
    long_description=open("./python/README.md", 'r').read(),
    long_description_content_type='text/markdown',
    license_files=('LICENSE'),
)<|MERGE_RESOLUTION|>--- conflicted
+++ resolved
@@ -6,11 +6,7 @@
 
 setup(
     name='tinyusdz',
-<<<<<<< HEAD
     version='0.8.0rc6',
-=======
-    version='0.8.0rc5',
->>>>>>> 6698c502
     author='Light Transport Entertainment Inc.',
     author_email='syoyo@lighttransport.com',
     # `python/tinyusdz` as root for `tinyusdz` module
